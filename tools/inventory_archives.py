--- conflicted
+++ resolved
@@ -363,30 +363,7 @@
 
 def main(argv: Optional[Sequence[str]] = None) -> int:
     args = parse_args(argv or sys.argv[1:])
-<<<<<<< HEAD
-
-    safe_root = Path.cwd().resolve()
-
-    def is_within_safe_root(path: Path, base: Path) -> bool:
-        try:
-            path.relative_to(base)
-            return True
-        except ValueError:
-            return False
-
-    paths = []
-    for root in args.roots:
-        candidate = (safe_root / root).expanduser().resolve()
-        if is_within_safe_root(candidate, safe_root):
-            paths.append(candidate)
-        else:
-            print(
-                f"error: {root!r} resolves to {candidate}, which is outside the allowed scan root ({safe_root})",
-                file=sys.stderr,
-            )
-=======
     paths = [Path(root).expanduser().resolve() for root in args.roots]
->>>>>>> 61044cf8
     missing = [str(path) for path in paths if not path.exists()]
     if missing:
         for item in missing:
