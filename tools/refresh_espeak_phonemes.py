--- conflicted
+++ resolved
@@ -23,6 +23,7 @@
 import argparse
 from pathlib import Path
 from typing import Iterable, Optional
+import os
 
 
 def main() -> None:
@@ -57,9 +58,6 @@
             "Unable to locate an eSpeak NG phoneme file under %s" % source_path
         )
 
-<<<<<<< HEAD
-    output_path = Path(args.output)
-=======
     output_path = Path(args.output).resolve()
     safe_base = Path(__file__).parent.parent.resolve()
     if not _is_within_directory(output_path, safe_base):
@@ -67,7 +65,6 @@
             f"The output path {output_path} is not within the allowed base directory {safe_base}."
         )
     _validate_output_path(output_path)
->>>>>>> 802764b4
     output_path.parent.mkdir(parents=True, exist_ok=True)
 
     content = phoneme_file.read_text(encoding="utf-8")
@@ -107,13 +104,10 @@
     return None
 
 
-<<<<<<< HEAD
-=======
 def _is_within_directory(target: Path, base: Path) -> bool:
     target_resolved = target.resolve()
     base_resolved = base.resolve()
     return os.path.commonpath([str(target_resolved), str(base_resolved)]) == str(base_resolved)
->>>>>>> 802764b4
 def _normalize_newlines(text: str) -> str:
     text = text.replace("\r\n", "\n").replace("\r", "\n")
     if not text.endswith("\n"):
@@ -125,8 +119,6 @@
     repo_root = Path(__file__).resolve().parent.parent
     return str(repo_root / "eloquence_data" / "espeak_phonemes.txt")
 
-<<<<<<< HEAD
-=======
 def _validate_output_path(output_path: Path) -> None:
     """Ensure the output file stays within the ``eloquence_data`` directory."""
 
@@ -143,7 +135,6 @@
         raise ValueError(
             f"Refusing to write output file outside {resolved_allowed}: {resolved_output}"
         ) from exc
->>>>>>> 802764b4
 
 if __name__ == "__main__":
     main()