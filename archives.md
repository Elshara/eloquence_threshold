--- conflicted
+++ resolved
@@ -18,13 +18,10 @@
    family can expand Eloquence voices, phoneme inventories, or NVDA configuration tooling.
 5. **Review viability tiers.** Use the manifest's `Viability summary` to prioritise new phoneme/lexicon candidates and flag
    truncated links that require manual repair before mirroring.
-<<<<<<< HEAD
-=======
 6. **Link scenes back to provenance.** Refresh `docs/voice_scene_catalog.{json,md}` with
    `python tools/export_voice_scenes.py --json docs/voice_scene_catalog.json --markdown docs/voice_scene_catalog.md --print` so
    every curated NVDA voice scene documents which DataJake archives (eSpeak NG bundles, DECtalk installers, NV Speech Player
    toolkits) informed the phoneme EQ and slider presets.
->>>>>>> c0b018c2
 
 ## High-value code collections
 
@@ -40,17 +37,11 @@
 
 ## Extension and dataset index
 
-<<<<<<< HEAD
-- `docs/archive_inventory.md` now surfaces `File extension index`, `Sample rate hints`, `Language hints`, and a `Viability summary` so we can prioritise IPA dictionaries, lexicons, and other phoneme-friendly payloads before downloading redundant demo audio. Documentation fragments without extensions are now caught automatically, keeping provenance tidy.
-- `docs/archive_inventory.json` stores the same catalogue plus machine-readable summaries under the top-level `summaries` key. Each record now includes a `metadata` block with decoded filenames, detected sample rates, language hints, voice names (where present), and inferred viability tiers to accelerate automated importers.
-- After updating `docs/datajake_archive_urls.txt`, rerun `python tools/catalog_datajake_archives.py` and scan the extension totals for new `.lex`, `.ipa`, or language-tagged archives that warrant fast-tracked extraction into `phoneme_catalog.py` or `language_profiles.py`.
-=======
 - `docs/archive_inventory.md` now surfaces `File extension index`, `Sample rate hints`, `Bit depth hints` (when detected), `Channel layout hints`, `Audio fidelity tiers`, `Language hints`, `Language tags`, a `Metadata coverage summary`, a `Priority tag summary`, a `Voice hint index`, a `Synthesizer hint index`, `Platform and architecture hints`, `Version hints`, plus new `Voice gender hints` and `Voice age hints` tables so we can prioritise IPA dictionaries, lexicons, and other phoneme-friendly payloads before downloading redundant demo audio. Documentation fragments without extensions are now caught automatically, keeping provenance tidy and NVDA reviewers informed about cross-dialect coverage.
 - `docs/archive_inventory.json` stores the same catalogue plus machine-readable summaries under the top-level `summaries` key. Each record now includes a `metadata` block with decoded filenames, detected sample rates, bit-depth clues, channel layouts, derived audio-fidelity tiers, `audio_signature` strings, language hints, BCP-47 language tags, synthesizer hints, collection families, voice names (where present), platform/architecture hints, version strings, inferred viability tiers, voice gender/age hints, and priority tags so automated importers understand whether an archive contains tooling, NVDA add-on code, or phoneme-ready dictionaries that extend Eloquence.
 - After updating `docs/datajake_archive_urls.txt`, rerun `python tools/catalog_datajake_archives.py` and scan the extension totals for new `.lex`, `.ipa`, language-tagged archives, or synthesizer hints (`has_synth_hint`, `has_language_tag`) that warrant fast-tracked extraction into `phoneme_catalog.py` or `language_profiles.py`. Keep CodeQL coverage aligned with any new Python pulled from NVDA add-ons.
 - When a new archive directly informs a curated scene, capture the impact inside `docs/voice_scene_catalog.md` so NVDA testers
   can trace how phoneme EQ macros, slider tweaks, and language targets map back to DataJake.
->>>>>>> c0b018c2
 
 
 ## Scrap categories
@@ -62,11 +53,6 @@
 ## Updating this guide
 
 - Regenerate the manifest after auditing new mirrors or when additional NVDA add-ons are published. The JSON output makes it easy to diff viability changes inside pull requests.
-<<<<<<< HEAD
-- Cross-reference the extension, sample-rate, and language summaries before downloading large payloads so phoneme/lexicon bundles reach the pipeline ahead of demo audio.
-- When new code paths are imported into the repository, update `docs/archive_code_targets.md` with the implemented outcome and link the corresponding manifest rows.
-=======
 - Cross-reference the extension, sample-rate, bit-depth, audio-fidelity, language, voice-token, platform, and version summaries before downloading large payloads so phoneme/lexicon bundles reach the pipeline ahead of demo audio and we prioritise the cleanest reference captures.
 - When new code paths are imported into the repository, update `docs/archive_code_targets.md` with the implemented outcome and link the corresponding manifest rows. Use the manifest priority tags (`tooling_candidate`, `phoneme_or_lexicon`, `voice_or_language_pack`) to describe which payloads powered each import so future contributors can retrace decisions quickly.
->>>>>>> c0b018c2
 - Surface major catalogue updates in `README.md` so NVDA community testers understand which external synthesizers now inform Eloquence's phoneme engine and configuration workflows.