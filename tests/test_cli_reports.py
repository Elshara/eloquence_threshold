--- conflicted
+++ resolved
@@ -149,16 +149,12 @@
     def test_run_nvda_release_checks_from_snapshot(self) -> None:
         with tempfile.TemporaryDirectory() as tmp:
             snapshot_source = Path(tmp, "source_snapshot.json")
-<<<<<<< HEAD
-            snapshot_source.write_text(Path("docs/download_nvaccess_snapshot.json").read_text(encoding="utf-8"), encoding="utf-8")
-=======
             snapshot_source.write_text(
                 Path("docs/download_nvaccess_snapshot.json").read_text(
                     encoding="utf-8"
                 ),
                 encoding="utf-8",
             )
->>>>>>> 802764b4
 
             snapshot_json = Path(tmp, "snapshot.json")
             snapshot_md = Path(tmp, "snapshot.md")
@@ -196,13 +192,9 @@
             self.assertIn("entries", snapshot_payload)
             self.assertTrue(snapshot_payload["entries"])
 
-<<<<<<< HEAD
-            recommendations_payload = json.loads(recommendations_json.read_text(encoding="utf-8"))
-=======
             recommendations_payload = json.loads(
                 recommendations_json.read_text(encoding="utf-8")
             )
->>>>>>> 802764b4
             self.assertIn("entries", recommendations_payload)
             self.assertTrue(recommendations_payload["entries"])
 
