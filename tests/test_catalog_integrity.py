"""Data integrity checks for bundled catalogues."""
from __future__ import annotations

import unittest

from phoneme_catalog import load_default_inventory
from voice_catalog import load_default_voice_catalog
from language_profiles import load_default_language_profiles


class VoiceCatalogTests(unittest.TestCase):
    def setUp(self) -> None:
        self.catalog = load_default_voice_catalog()

    def test_catalog_is_not_empty(self) -> None:
        self.assertFalse(self.catalog.is_empty, "Voice catalog should include bundled templates")

    def test_templates_respect_parameter_ranges(self) -> None:
        for template in self.catalog:
            with self.subTest(template=template.id):
                for name, value in template.parameter_items():
                    range_info = self.catalog.parameter_range(name)
                    self.assertIsNotNone(range_info, f"Missing parameter range for {name}")
                    if range_info is None:
                        continue
                    self.assertGreaterEqual(value, range_info.minimum)
                    self.assertLessEqual(value, range_info.maximum)

    def test_parameter_ranges_have_consistent_steps(self) -> None:
        for name, range_info in self.catalog.parameter_ranges().items():
            with self.subTest(parameter=name):
                self.assertGreaterEqual(range_info.step, 1)
                span = range_info.maximum - range_info.minimum
                self.assertGreaterEqual(span, 0)
                clamped_default = range_info.clamp(range_info.default)
                self.assertGreaterEqual(clamped_default, range_info.minimum)
                self.assertLessEqual(clamped_default, range_info.maximum)


class PhonemeInventoryTests(unittest.TestCase):
    def setUp(self) -> None:
        self.inventory = load_default_inventory()

    def test_inventory_is_not_empty(self) -> None:
        self.assertFalse(self.inventory.is_empty, "Phoneme inventory should not be empty")

    def test_every_category_has_phonemes(self) -> None:
        for category_id, label in self.inventory.categories.items():
            with self.subTest(category=label):
                phonemes = self.inventory.phonemes_for_category(category_id)
                self.assertTrue(phonemes, f"Category {label} should expose phonemes")

    def test_match_ipa_sequence_handles_known_symbols(self) -> None:
        category_id = self.inventory.default_category_id()
        if not category_id:
            self.skipTest("No default phoneme category available")
        phonemes = self.inventory.phonemes_for_category(category_id)
        sample_tokens = []
        for definition in phonemes:
            ipa_values = [symbol for symbol in definition.ipa if symbol]
            if not ipa_values:
                continue
            sample_tokens.append(ipa_values[0])
            if len(sample_tokens) >= 5:
                break
        if not sample_tokens:
            self.skipTest("Category lacks phonemes with IPA hints")
        sample = " ".join(sample_tokens)
        matches, remainder = self.inventory.match_ipa_sequence(sample)
        self.assertTrue(matches, "Expected at least one IPA match")
        self.assertEqual(remainder, "", "All IPA tokens in the sample should match known phonemes")


class LanguageProfileTests(unittest.TestCase):
    def setUp(self) -> None:
        self.catalog = load_default_language_profiles()

    def test_catalog_is_not_empty(self) -> None:
        self.assertFalse(self.catalog.is_empty, "Language profile catalog should not be empty")

    def test_find_best_match_resolves_regional_variants(self) -> None:
        castilian = self.catalog.find_best_match("es-ES")
        mexican = self.catalog.find_best_match("es-MX")
        self.assertIsNotNone(castilian, "Expected a Castilian Spanish profile")
        self.assertIsNotNone(mexican, "Expected fallback for Mexican Spanish")
        if castilian and mexican:
            self.assertNotEqual(castilian.id, "", "Profiles must expose identifiers")
            self.assertNotEqual(mexican.id, "", "Profiles must expose identifiers")

    def test_profiles_offer_character_descriptions(self) -> None:
        for profile in self.catalog:
            if not profile.characters:
                continue
            sample_symbol = next(iter(profile.characters))
            details = profile.describe_characters(sample_symbol)
            self.assertTrue(details, "Expected describe_characters to return mappings")

    def test_profile_metrics_report_progress(self) -> None:
        inventory = load_default_inventory()
        for profile in self.catalog:
            metrics = profile.metrics(inventory)
            with self.subTest(profile=profile.id):
                self.assertIn("progressScore", metrics)
                self.assertGreaterEqual(metrics["progressScore"], 0.0)
                self.assertLessEqual(metrics["progressScore"], 1.0)
                self.assertIn("stage", metrics)
<<<<<<< HEAD


=======
>>>>>>> 802764b4
if __name__ == "__main__":
    unittest.main()<|MERGE_RESOLUTION|>--- conflicted
+++ resolved
@@ -104,10 +104,5 @@
                 self.assertGreaterEqual(metrics["progressScore"], 0.0)
                 self.assertLessEqual(metrics["progressScore"], 1.0)
                 self.assertIn("stage", metrics)
-<<<<<<< HEAD
-
-
-=======
->>>>>>> 802764b4
 if __name__ == "__main__":
     unittest.main()