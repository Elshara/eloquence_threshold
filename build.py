--- conflicted
+++ resolved
@@ -34,16 +34,14 @@
 import urllib.parse
 import socket
 import ipaddress
-<<<<<<< HEAD
-from urllib.parse import urlparse
-=======
->>>>>>> 61044cf8
 import zipfile
 from pathlib import Path
 from typing import Optional, Tuple
 
 if sys.version_info < (3, 8):
     raise RuntimeError("Python 3.8 or newer is required to build the add-on")
+
+
 REPO_ROOT = Path(__file__).resolve().parent
 DEFAULT_OUTPUT = REPO_ROOT / "eloquence.nvda-addon"
 DEFAULT_TEMPLATE = REPO_ROOT / "eloquence_original.nvda-addon"
@@ -107,27 +105,6 @@
 
 
 def _is_trusted_template_url(url: str) -> bool:
-<<<<<<< HEAD
-    """Return ``True`` if *url* points to an approved download source."""
-
-    try:
-        parsed = urlparse(url)
-        if parsed.scheme != "https":
-            return False
-        allowed_hosts = {"github.com", "raw.githubusercontent.com"}
-        if parsed.hostname not in allowed_hosts:
-            return False
-        normalized_path = parsed.path.lstrip("/")
-        if parsed.hostname == "github.com":
-            if not normalized_path.startswith("nvaccess/"):
-                return False
-        else:  # raw.githubusercontent.com
-            if not normalized_path.startswith("nvaccess/"):
-                return False
-        return True
-    except Exception:
-        return False
-=======
     """Return ``True`` when *url* points at an approved template source."""
 
     try:
@@ -191,7 +168,6 @@
         )
 
 
->>>>>>> 61044cf8
 def ensure_template(
     path: Path, *, url: str, allow_download: bool, insecure: bool
 ) -> Optional[Path]:
@@ -201,43 +177,12 @@
         return path
     if not allow_download:
         return None
-<<<<<<< HEAD
-    # Validate the template URL prevents partial SSRF
-    parsed_url = urllib.parse.urlparse(url)
-    if parsed_url.scheme.lower() != "https":
-        print(f"Error: Only HTTPS URLs are allowed for template downloads (got: {url})")
-        return None
-    if not parsed_url.netloc:
-        print(f"Error: Invalid template URL (no network location found): {url}")
-        return None
-    if not _is_trusted_template_url(url):
-        raise ValueError(
-            f"Refusing to download template from untrusted location: {url}\n"
-            "You may only use URLs under https://github.com/nvaccess/ or "
-            "https://raw.githubusercontent.com/nvaccess/"
-        )
-=======
     try:
         _validate_template_url(url)
     except ValueError as error:
         print(f"Warning: {error}")
         return None
->>>>>>> 61044cf8
-    try:
-        # Validate URL to mitigate SSRF risks
-        host = parsed_url.hostname
-        if not host:
-            raise ValueError("Invalid URL: missing hostname.")
-        # Resolve hostname to IP and check for loopback/private addresses
-        try:
-            # Will fail for IDNA/unicode, but that's very rare here
-            ip = socket.gethostbyname(host)
-            ip_obj = ipaddress.ip_address(ip)
-            if ip_obj.is_loopback or ip_obj.is_private or ip_obj.is_link_local or ip_obj.is_reserved or ip_obj.is_multicast:
-                raise ValueError(f"Refusing to download from private or local network address: {ip}")
-        except Exception as dns_exc:
-            raise ValueError(f"Could not resolve hostname '{host}': {dns_exc}")
-
+    try:
         print(f"Downloading template from {url}…")
         context = ssl._create_unverified_context() if insecure else None
         with urllib.request.urlopen(url, context=context) as response:
@@ -294,24 +239,7 @@
 
 def main() -> None:
     args = parse_args()
-<<<<<<< HEAD
-
-    # Validate --template-url to avoid SSRF or untrusted downloads even when cached.
-    parsed_url = urlparse(args.template_url)
-    host = parsed_url.netloc.split(":")[0]
-    allowed_hosts = {"github.com", "raw.githubusercontent.com"}
-    if parsed_url.scheme != "https" or host not in allowed_hosts:
-        raise ValueError(
-            "Only https://github.com or https://raw.githubusercontent.com URLs are allowed for --template-url"
-        )
-    if not _is_trusted_template_url(args.template_url):
-        raise ValueError(
-            "Only URLs under https://github.com/nvaccess/ or https://raw.githubusercontent.com/nvaccess/ are allowed"
-        )
-
-=======
     _validate_template_url(str(args.template_url))
->>>>>>> 61044cf8
     template_path = ensure_template(
         args.template.expanduser().resolve(),
         url=args.template_url,
