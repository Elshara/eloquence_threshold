#!/usr/bin/env python3
"""Build an ``eloquence.nvda-addon`` package from the working tree.

The original build helper downloaded an upstream ``eloquence.nvda-addon``
release and patched a handful of files in-place.  That approach is brittle in
modern environments where outbound TLS may be blocked or certificate trust
stores are incomplete, so this script now stages the repository contents into a
fresh NVDA add-on archive instead.

Usage highlights::

    python build.py                      # create eloquence.nvda-addon
    python build.py --output dist/addon.nvda-addon
    python build.py --template path/to/existing-addon.nvda-addon

If a base add-on template is supplied (or already cached as
``eloquence_original.nvda-addon``) the script will extract its payload first so
that legacy 32-bit Eloquence binaries remain intact.  Otherwise the archive is
created purely from the Python modules and data files in this repository, which
means you must copy ``eci.dll`` and the ``*.syn`` voice data into the
``eloquence`` directory yourself before installing the add-on.
"""

from __future__ import annotations

import argparse
import os
import shutil
import ssl
import sys
import tempfile
import urllib.error
import urllib.request
import urllib.parse
<<<<<<< HEAD
=======
import socket
import ipaddress
from urllib.parse import urlparse
>>>>>>> 802764b4
import zipfile
from pathlib import Path
from typing import Optional, Tuple

if sys.version_info < (3, 8):
    raise RuntimeError("Python 3.8 or newer is required to build the add-on")
REPO_ROOT = Path(__file__).resolve().parent
DEFAULT_OUTPUT = REPO_ROOT / "eloquence.nvda-addon"
DEFAULT_TEMPLATE = REPO_ROOT / "eloquence_original.nvda-addon"
TEMPLATE_URL = (
    "https://github.com/pumper42nickel/eloquence_threshold/releases/download/"
    "v0.20210417.01/eloquence.nvda-addon"
)

FILES_TO_COPY: Tuple[Tuple[str, Path], ...] = (
    ("_eloquence.py", Path("synthDrivers") / "_eloquence.py"),
    ("eloquence.py", Path("synthDrivers") / "eloquence.py"),
    ("phoneme_catalog.py", Path("synthDrivers") / "phoneme_catalog.py"),
    ("voice_catalog.py", Path("synthDrivers") / "voice_catalog.py"),
    ("language_profiles.py", Path("synthDrivers") / "language_profiles.py"),
    ("manifest.ini", Path("manifest.ini")),
)

ARCH_DIRECTORIES: Tuple[Tuple[str, Path, str], ...] = (
    ("eloquence_x86", Path("synthDrivers") / "eloquence" / "x86", "Embedded 32-bit runtime from ./eloquence_x86"),
    ("eloquence_x64", Path("synthDrivers") / "eloquence" / "x64", "Embedded 64-bit runtime from ./eloquence_x64"),
    ("eloquence_arm32", Path("synthDrivers") / "eloquence" / "arm32", "Embedded 32-bit ARM runtime from ./eloquence_arm32"),
    ("eloquence_arm64", Path("synthDrivers") / "eloquence" / "arm64", "Embedded 64-bit ARM runtime from ./eloquence_arm64"),
    ("eloquence_arm", Path("synthDrivers") / "eloquence" / "arm", "Embedded ARM runtime from ./eloquence_arm"),
)


def parse_args() -> argparse.Namespace:
    parser = argparse.ArgumentParser(description="Build the Eloquence NVDA add-on")
    parser.add_argument(
        "--output",
        type=Path,
        default=DEFAULT_OUTPUT,
        help="Destination path for the generated .nvda-addon archive",
    )
    parser.add_argument(
        "--template",
        type=Path,
        default=DEFAULT_TEMPLATE,
        help="Existing add-on to use as a packaging template",
    )
    parser.add_argument(
        "--no-download",
        action="store_true",
        help="Do not attempt to download a template when it is missing",
    )
    parser.add_argument(
        "--insecure",
        action="store_true",
        help="Skip TLS certificate verification when downloading the template",
    )
    parser.add_argument(
        "--template-url",
        default=TEMPLATE_URL,
        help="Override the URL used to fetch the base template",
    )
    return parser.parse_args()


<<<<<<< HEAD
=======
def _is_trusted_template_url(url: str) -> bool:
    """Return ``True`` if *url* points to an approved download source."""

    try:
        parsed = urlparse(url)
        if parsed.scheme != "https":
            return False
        allowed_hosts = {"github.com", "raw.githubusercontent.com"}
        if parsed.hostname not in allowed_hosts:
            return False
        normalized_path = parsed.path.lstrip("/")
        if parsed.hostname == "github.com":
            if not normalized_path.startswith("nvaccess/"):
                return False
        else:  # raw.githubusercontent.com
            if not normalized_path.startswith("nvaccess/"):
                return False
        return True
    except Exception:
        return False
>>>>>>> 802764b4
def ensure_template(
    path: Path, *, url: str, allow_download: bool, insecure: bool
) -> Optional[Path]:
    """Return ``path`` if it exists, otherwise attempt to download it."""

    if path.is_file():
        return path
    if not allow_download:
        return None
    # Validate the template URL prevents partial SSRF
    parsed_url = urllib.parse.urlparse(url)
<<<<<<< HEAD
    if parsed_url.scheme != "https":
=======
    if parsed_url.scheme.lower() != "https":
>>>>>>> 802764b4
        print(f"Error: Only HTTPS URLs are allowed for template downloads (got: {url})")
        return None
    if not parsed_url.netloc:
        print(f"Error: Invalid template URL (no network location found): {url}")
        return None
<<<<<<< HEAD
=======
    if not _is_trusted_template_url(url):
        raise ValueError(
            f"Refusing to download template from untrusted location: {url}\n"
            "You may only use URLs under https://github.com/nvaccess/ or "
            "https://raw.githubusercontent.com/nvaccess/"
        )
>>>>>>> 802764b4
    try:
        # Validate URL to mitigate SSRF risks
        host = parsed_url.hostname
        if not host:
            raise ValueError("Invalid URL: missing hostname.")
        # Resolve hostname to IP and check for loopback/private addresses
        try:
            # Will fail for IDNA/unicode, but that's very rare here
            ip = socket.gethostbyname(host)
            ip_obj = ipaddress.ip_address(ip)
            if ip_obj.is_loopback or ip_obj.is_private or ip_obj.is_link_local or ip_obj.is_reserved or ip_obj.is_multicast:
                raise ValueError(f"Refusing to download from private or local network address: {ip}")
        except Exception as dns_exc:
            raise ValueError(f"Could not resolve hostname '{host}': {dns_exc}")

        print(f"Downloading template from {url}…")
        context = ssl._create_unverified_context() if insecure else None
        with urllib.request.urlopen(url, context=context) as response:
            path.parent.mkdir(parents=True, exist_ok=True)
            with path.open("wb") as handle:
                shutil.copyfileobj(response, handle)
        return path
    except (OSError, urllib.error.URLError, ValueError) as exc:
        print(f"Warning: unable to download template: {exc}")
    return None


def stage_template(staging_dir: Path, template: Optional[Path]) -> bool:
    """Extract ``template`` into ``staging_dir`` if provided."""

    if template is None:
        (staging_dir / "synthDrivers").mkdir(parents=True, exist_ok=True)
        return False
    with zipfile.ZipFile(template, "r") as archive:
        archive.extractall(staging_dir)
    return True


def copy_file(src: Path, dest: Path) -> None:
    if not src.is_file():
        raise FileNotFoundError(f"Missing source file: {src}")
    dest.parent.mkdir(parents=True, exist_ok=True)
    shutil.copy2(src, dest)


def copy_optional_directory(
    src: Path, dest: Path, *, preserve_existing: bool = False
) -> bool:
    if not src.is_dir():
        return False
    if dest.exists() and not preserve_existing:
        shutil.rmtree(dest)
    dest.parent.mkdir(parents=True, exist_ok=True)
    shutil.copytree(src, dest, dirs_exist_ok=preserve_existing)
    return True


def write_archive(staging_dir: Path, output: Path) -> None:
    if output.exists():
        output.unlink()
    output.parent.mkdir(parents=True, exist_ok=True)
    with zipfile.ZipFile(output, "w", compression=zipfile.ZIP_DEFLATED) as archive:
        for path in sorted(staging_dir.rglob("*")):
            if not path.is_file():
                continue
            arcname = path.relative_to(staging_dir).as_posix()
            archive.write(path, arcname)


def main() -> None:
    args = parse_args()

    # Validate --template-url to avoid SSRF or untrusted downloads even when cached.
    parsed_url = urlparse(args.template_url)
    host = parsed_url.netloc.split(":")[0]
    allowed_hosts = {"github.com", "raw.githubusercontent.com"}
    if parsed_url.scheme != "https" or host not in allowed_hosts:
        raise ValueError(
            "Only https://github.com or https://raw.githubusercontent.com URLs are allowed for --template-url"
        )
    if not _is_trusted_template_url(args.template_url):
        raise ValueError(
            "Only URLs under https://github.com/nvaccess/ or https://raw.githubusercontent.com/nvaccess/ are allowed"
        )

    template_path = ensure_template(
        args.template.expanduser().resolve(),
        url=args.template_url,
        allow_download=not args.no_download,
        insecure=args.insecure,
    )

    with tempfile.TemporaryDirectory(prefix="eloquence_build_") as tmpdir:
        staging_dir = Path(tmpdir)
        template_used = stage_template(staging_dir, template_path)

        for source_name, relative_dest in FILES_TO_COPY:
            copy_file(REPO_ROOT / source_name, staging_dir / relative_dest)

        data_copied = copy_optional_directory(
            REPO_ROOT / "eloquence_data",
            staging_dir / "synthDrivers" / "eloquence_data",
            preserve_existing=False,
        )
        runtime_copied = copy_optional_directory(
            REPO_ROOT / "eloquence",
            staging_dir / "synthDrivers" / "eloquence",
            preserve_existing=True,
        )

        copied_architectures = []
        for directory, destination, message in ARCH_DIRECTORIES:
            if copy_optional_directory(
                REPO_ROOT / directory,
                staging_dir / destination,
                preserve_existing=True,
            ):
                copied_architectures.append(message)

        if data_copied:
            print("Bundled eloquence_data directory")
        if runtime_copied:
            print("Embedded Eloquence runtime from ./eloquence")
        elif not template_used:
            print(
                "Warning: no Eloquence runtime detected. Copy ECI DLLs and .syn files "
                "into ./eloquence before installing the add-on."
            )
        for notice in copied_architectures:
            print(notice)

        write_archive(staging_dir, args.output.expanduser().resolve())

    print(f"Created {args.output}")


if __name__ == "__main__":
    main()<|MERGE_RESOLUTION|>--- conflicted
+++ resolved
@@ -32,12 +32,9 @@
 import urllib.error
 import urllib.request
 import urllib.parse
-<<<<<<< HEAD
-=======
 import socket
 import ipaddress
 from urllib.parse import urlparse
->>>>>>> 802764b4
 import zipfile
 from pathlib import Path
 from typing import Optional, Tuple
@@ -102,8 +99,6 @@
     return parser.parse_args()
 
 
-<<<<<<< HEAD
-=======
 def _is_trusted_template_url(url: str) -> bool:
     """Return ``True`` if *url* points to an approved download source."""
 
@@ -124,7 +119,6 @@
         return True
     except Exception:
         return False
->>>>>>> 802764b4
 def ensure_template(
     path: Path, *, url: str, allow_download: bool, insecure: bool
 ) -> Optional[Path]:
@@ -136,25 +130,18 @@
         return None
     # Validate the template URL prevents partial SSRF
     parsed_url = urllib.parse.urlparse(url)
-<<<<<<< HEAD
-    if parsed_url.scheme != "https":
-=======
     if parsed_url.scheme.lower() != "https":
->>>>>>> 802764b4
         print(f"Error: Only HTTPS URLs are allowed for template downloads (got: {url})")
         return None
     if not parsed_url.netloc:
         print(f"Error: Invalid template URL (no network location found): {url}")
         return None
-<<<<<<< HEAD
-=======
     if not _is_trusted_template_url(url):
         raise ValueError(
             f"Refusing to download template from untrusted location: {url}\n"
             "You may only use URLs under https://github.com/nvaccess/ or "
             "https://raw.githubusercontent.com/nvaccess/"
         )
->>>>>>> 802764b4
     try:
         # Validate URL to mitigate SSRF risks
         host = parsed_url.hostname
