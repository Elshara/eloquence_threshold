--- conflicted
+++ resolved
@@ -31,25 +31,15 @@
 import tempfile
 import urllib.error
 import urllib.request
-<<<<<<< HEAD
-import zipfile
-from pathlib import Path
-from typing import Optional, Tuple
-from urllib.parse import urlparse
-=======
 import urllib.parse
 import zipfile
 from pathlib import Path
 from typing import Optional, Tuple
->>>>>>> 78b7464f
 
 if sys.version_info < (3, 8):
     raise RuntimeError("Python 3.8 or newer is required to build the add-on")
 
-<<<<<<< HEAD
-=======
-
->>>>>>> 78b7464f
+
 REPO_ROOT = Path(__file__).resolve().parent
 DEFAULT_OUTPUT = REPO_ROOT / "eloquence.nvda-addon"
 DEFAULT_TEMPLATE = REPO_ROOT / "eloquence_original.nvda-addon"
@@ -117,8 +107,6 @@
         return path
     if not allow_download:
         return None
-<<<<<<< HEAD
-=======
     # Validate the template URL prevents partial SSRF
     parsed_url = urllib.parse.urlparse(url)
     if parsed_url.scheme != "https":
@@ -127,7 +115,6 @@
     if not parsed_url.netloc:
         print(f"Error: Invalid template URL (no network location found): {url}")
         return None
->>>>>>> 78b7464f
     try:
         print(f"Downloading template from {url}…")
         context = ssl._create_unverified_context() if insecure else None
@@ -181,17 +168,6 @@
                 continue
             arcname = path.relative_to(staging_dir).as_posix()
             archive.write(path, arcname)
-<<<<<<< HEAD
-    # Validate --template-url to avoid SSRF
-    parsed_url = urlparse(args.template_url)
-    # Only allow https URLs to GitHub
-    if not (
-        parsed_url.scheme == "https"
-        and parsed_url.netloc == "github.com"
-    ):
-        raise ValueError("Only https://github.com URLs are allowed for --template-url")
-=======
->>>>>>> 78b7464f
 
 
 def main() -> None:
