#Copyright (C) 2009-2019 eloquence fans
#synthDrivers/eci.py
#todo: possibly add to this
import speech, tones
try:
    from speech import (
        IndexCommand,
        CharacterModeCommand,
        LangChangeCommand,
        BreakCommand,
        PitchCommand,
        RateCommand,
        VolumeCommand,
        PhonemeCommand,
    )
except ImportError:
    from speech.commands import (
        IndexCommand,
        CharacterModeCommand,
        LangChangeCommand,
        BreakCommand,
        PitchCommand,
        RateCommand,
        VolumeCommand,
        PhonemeCommand,
    )

try:
    from driverHandler import NumericDriverSetting, BooleanDriverSetting, DriverSetting
except ImportError:
    from autoSettingsUtils.driverSetting import BooleanDriverSetting, DriverSetting, NumericDriverSetting

try:
    from autoSettingsUtils.utils import StringParameterInfo, UnsupportedConfigParameterError
except ImportError:
    class UnsupportedConfigParameterError(NotImplementedError):
        pass

    class StringParameterInfo(object):
        def __init__(self, id: str, displayName: str):
            self.id = id
            self.displayName = displayName

try:
    import addonHandler
except ImportError:
    def _(s):
        return s
else:
    addonHandler.initTranslation()


VOICE_PARAMETER_SETTING = DriverSetting(
 "voiceParameter",
 _("Voice para&meter"),
 availableInSettingsRing=True,
 displayName=_("Voice parameter"),
)

VOICE_PARAMETER_VALUE_SETTING = NumericDriverSetting(
 "voiceParameterValue",
 _("Voice parameter &value"),
 availableInSettingsRing=True,
 minVal=0,
 maxVal=200,
 minStep=1,
 normalStep=5,
 largeStep=10,
 displayName=_("Voice parameter value"),
)

_VOICE_PARAMETER_VALUE_BASE_LABEL = VOICE_PARAMETER_VALUE_SETTING.displayName


<<<<<<< HEAD
=======
_SAMPLE_RATE_MIN, _SAMPLE_RATE_MAX = _eloquence.getSampleRateBounds()
_SAMPLE_RATE_DEFAULT = _eloquence.getDefaultSampleRate()
SAMPLE_RATE_SETTING = NumericDriverSetting(
 "sampleRate",
 _("Sample &rate (Hz)"),
 availableInSettingsRing=True,
 minVal=_SAMPLE_RATE_MIN,
 maxVal=_SAMPLE_RATE_MAX,
 minStep=50,
 normalStep=500,
 largeStep=2000,
 displayName=_("Sample rate (Hz)"),
)
SAMPLE_RATE_SETTING.defaultVal = _SAMPLE_RATE_DEFAULT


_PHONEME_EQ_LAYER_MIN = 1
_PHONEME_EQ_LAYER_MAX = 32
_PHONEME_EQ_LOW_MIN = 1
_PHONEME_EQ_HIGH_MAX = 384000
_PHONEME_EQ_GAIN_MIN = -24
_PHONEME_EQ_GAIN_MAX = 12


PHONEME_EQ_LAYER_SETTING = NumericDriverSetting(
 "phonemeEqLayer",
 _("Phoneme EQ &layer"),
 availableInSettingsRing=True,
 minVal=_PHONEME_EQ_LAYER_MIN,
 maxVal=_PHONEME_EQ_LAYER_MAX,
 minStep=1,
 normalStep=1,
 largeStep=4,
 displayName=_("Phoneme EQ layer"),
)

PHONEME_EQ_LOW_SETTING = NumericDriverSetting(
 "phonemeEqLow",
 _("Phoneme EQ &low (Hz)"),
 availableInSettingsRing=True,
 minVal=_PHONEME_EQ_LOW_MIN,
 maxVal=_PHONEME_EQ_HIGH_MAX,
 minStep=10,
 normalStep=50,
 largeStep=500,
 displayName=_("Phoneme EQ low (Hz)"),
)

PHONEME_EQ_HIGH_SETTING = NumericDriverSetting(
 "phonemeEqHigh",
 _("Phoneme EQ hi&gh (Hz)"),
 availableInSettingsRing=True,
 minVal=_PHONEME_EQ_LOW_MIN + 1,
 maxVal=_PHONEME_EQ_HIGH_MAX,
 minStep=10,
 normalStep=50,
 largeStep=500,
 displayName=_("Phoneme EQ high (Hz)"),
)

PHONEME_EQ_GAIN_SETTING = NumericDriverSetting(
 "phonemeEqGain",
 _("Phoneme EQ g&ain (dB)"),
 availableInSettingsRing=True,
 minVal=_PHONEME_EQ_GAIN_MIN,
 maxVal=_PHONEME_EQ_GAIN_MAX,
 minStep=1,
 normalStep=2,
 largeStep=4,
 displayName=_("Phoneme EQ gain (dB)"),
)


@dataclass
class _PhonemeEqBand:
 low_hz: int = 200
 high_hz: int = 3400
 gain_db: float = 0.0

 @classmethod
 def default(cls) -> "_PhonemeEqBand":
  return cls()

 @classmethod
 def from_mapping(cls, mapping: Dict[str, object]) -> Optional["_PhonemeEqBand"]:
  if not isinstance(mapping, dict):
   return None
  try:
   low = float(mapping.get("lowHz", mapping.get("low_hz", cls.default().low_hz)))
   high = float(mapping.get("highHz", mapping.get("high_hz", cls.default().high_hz)))
   gain = float(mapping.get("gainDb", mapping.get("gain_db", cls.default().gain_db)))
  except (TypeError, ValueError):
   return None
  band = cls(int(low), int(high), float(gain))
  return band.clamped()

 def clamped(self) -> "_PhonemeEqBand":
  low = max(_PHONEME_EQ_LOW_MIN, min(int(self.low_hz), _PHONEME_EQ_HIGH_MAX - 1))
  high = max(low + 1, min(int(self.high_hz), _PHONEME_EQ_HIGH_MAX))
  gain = max(_PHONEME_EQ_GAIN_MIN, min(float(self.gain_db), _PHONEME_EQ_GAIN_MAX))
  return _PhonemeEqBand(low, high, gain)

 def to_mapping(self) -> Dict[str, object]:
  return {
   "lowHz": int(self.low_hz),
   "highHz": int(self.high_hz),
   "gainDb": float(self.gain_db),
  }


>>>>>>> 78b7464f
punctuation = ",.?:;"
punctuation = [x for x in punctuation]
from ctypes import *
import ctypes.wintypes
from ctypes import wintypes
import synthDriverHandler, os, config, re, nvwave, threading, logging,driverHandler
from synthDriverHandler import SynthDriver, VoiceInfo, synthIndexReached, synthDoneSpeaking
from synthDriverHandler import SynthDriver,VoiceInfo
from . import _eloquence
from .phoneme_catalog import PhonemeDefinition, PhonemeInventory, PhonemeReplacement, load_default_inventory
from .voice_catalog import (
 VoiceCatalog,
 VoiceTemplate,
 VoiceParameterRange,
 load_default_voice_catalog,
)
from .language_profiles import (
 LanguageProfile,
 LanguageProfileCatalog,
 load_default_language_profiles,
)
from collections import OrderedDict
<<<<<<< HEAD
from typing import Dict, List, Optional, Tuple
import unicodedata

minRate=40
maxRate=150
=======
from dataclasses import dataclass
from typing import Dict, List, Optional, Tuple
import unicodedata

minRate=40
maxRate=150
>>>>>>> 78b7464f
pause_re = re.compile(r'([a-zA-Z])([.(),:;!?])( |$)')
time_re = re.compile(r"(\d):(\d+):(\d+)")
english_fixes = {
re.compile(r'(\w+)\.([a-zA-Z]+)'): r'\1 dot \2',
re.compile(r'([a-zA-Z0-9_]+)@(\w+)'): r'\1 at \2',
#Does not occur in normal use, however if a dictionary entry contains the Mc prefix, and NVDA splits it up, the synth will crash.
re.compile(r"\b(Mc)\s+([A-Z][a-z]+)"): r"\1\2",
re.compile(r'\b(.*?)c(ae|\xe6)sur(e)?', re.I): r'\1seizur',
re.compile(r"\b(|\d+|\W+)h'(r|v)[e]", re.I): r"\1h \2e",
re.compile(r"\b(\w+[bdfhjlmnqrvz])(h[he]s)([abcdefghjklmnopqrstvwy]\w+)\b", re.I): r"\1 \2\3",
re.compile(r"\b(\w+[bdfhjlmnqrvz])(h[he]s)(iron+[degins]?)", re.I): r"\1 \2\3",
re.compile(r"(\d):(\d\d[snrt][tdh])", re.I): r"\1 \2",
re.compile(r"\b([bcdfghjklmnpqrstvwxz]+)'([bcdefghjklmnprstvwxz']+)'([drtv][aeiou]?)", re.I): r"\1 \2 \3",
re.compile(r"\b(you+)'(re)+'([drv]e?)", re.I): r"\1 \2 \3",
re.compile(r"(re|un|non|anti)cosp", re.I): r"\1kosp",
re.compile(r"(EUR[A-Z]+)(\d+)", re.I): r"\1 \2",
re.compile(r"\b(\d+|\W+|[bcdfghjklmnpqrstvwxz])?t+z[s]che", re.I): r"\1tz sche",
re.compile(r"\b(juar[aeou]s)([aeiou]{6,})", re.I): r"\1 \2"
}
french_fixes = {
re.compile(r'([a-zA-Z0-9_]+)@(\w+)'): r'\1 arobase \2',
}
spanish_fixes = {
#for emails
re.compile(r'([a-zA-Z0-9_]+)@(\w+)'): r'\1 arroba \2',
}
german_fixes = {
#Crash words
re.compile(r'dane-ben', re.I): r'dane- ben',
	re.compile(r'dage-gen', re.I): r'dage- gen',
}
variants = {1:"Reed",
2:"Shelley",
3:"Bobby",
4:"Rocko",
5:"Glen",
6:"Sandy",
7:"Grandma",
8:"Grandpa"}

_PHONEME_FALLBACK_POLICIES: "OrderedDict[str, Tuple[str, ...]]" = OrderedDict([
 ("examplesFirst", ("example", "description", "ipa", "name")),
 ("descriptionsFirst", ("description", "example", "ipa", "name")),
 ("ipaFirst", ("ipa", "example", "description", "name")),
 ("engineSymbolsFirst", ("name", "ipa", "example", "description")),
])
_PHONEME_FALLBACK_DEFAULT = "examplesFirst"

def strip_accents(s):
  return ''.join(c for c in unicodedata.normalize('NFD', s)
                  if unicodedata.category(c) != 'Mn')  
                  
def normalizeText(s):
  """
  Normalizes  text by removing unicode characters.
  Tries to preserve accented characters if they fall into MBCS encoding page.
  Tries to find closest ASCII characters if accented characters cannot be represented in MBCS.
  """
  result = []
  for c in s:
   try:
    cc = c.encode('mbcs').decode('mbcs')
   except UnicodeEncodeError:
    cc = strip_accents(c)
    try:
     cc.encode('mbcs')
    except UnicodeEncodeError:
     cc = "?"
   result.append(cc)
  return "".join(result)

class SynthDriver(synthDriverHandler.SynthDriver):
 supportedSettings=(
  SynthDriver.VoiceSetting(),
  SynthDriver.VariantSetting(),
  SynthDriver.RateSetting(),
  SynthDriver.PitchSetting(),
  SynthDriver.InflectionSetting(),
  SynthDriver.VolumeSetting(),
  NumericDriverSetting("hsz", "Head Size"),
  NumericDriverSetting("rgh", "Roughness"),
  NumericDriverSetting("bth", "Breathiness"),
  NumericDriverSetting("gender", _("Gender")),
  BooleanDriverSetting("backquoteVoiceTags","Enable backquote voice &tags", True),
  BooleanDriverSetting("ABRDICT","Enable &abbreviation dictionary", False),
  BooleanDriverSetting("phrasePrediction","Enable phrase prediction", False),
  DriverSetting(
   "voiceTemplate",
   _("eSpeak voice &template"),
   availableInSettingsRing=True,
   displayName=_("Voice template"),
  ),
  DriverSetting(
   "languageProfile",
   _("Language &profile"),
   availableInSettingsRing=True,
   displayName=_("Language profile"),
  ),
<<<<<<< HEAD
=======
  SAMPLE_RATE_SETTING,
>>>>>>> 78b7464f
  VOICE_PARAMETER_SETTING,
  VOICE_PARAMETER_VALUE_SETTING,
  DriverSetting(
   "phonemeCategory",
   _("Phoneme &category"),
   availableInSettingsRing=True,
   displayName=_("Phoneme category"),
  ),
  DriverSetting(
   "phonemeSymbol",
   _("Phoneme s&ymbol"),
   availableInSettingsRing=True,
   displayName=_("Phoneme symbol"),
  ),
  DriverSetting(
   "phonemeReplacement",
   _("Phoneme &replacement"),
   availableInSettingsRing=True,
   displayName=_("Phoneme replacement"),
  ),
  DriverSetting(
   "phonemeFallback",
   _("Default phoneme &fallback"),
   availableInSettingsRing=True,
   displayName=_("Default phoneme fallback"),
  ),
<<<<<<< HEAD
 )
=======
  PHONEME_EQ_LAYER_SETTING,
  PHONEME_EQ_LOW_SETTING,
  PHONEME_EQ_HIGH_SETTING,
  PHONEME_EQ_GAIN_SETTING,
)
>>>>>>> 78b7464f
 supportedCommands = {
     IndexCommand,
     CharacterModeCommand,
     LangChangeCommand,
     BreakCommand,
     PitchCommand,
     RateCommand,
     VolumeCommand,
     PhonemeCommand,
 }
 supportedNotifications = {synthIndexReached, synthDoneSpeaking}
 _phonemeInventory: PhonemeInventory
 _phonemeReplacements: Dict[str, str]
 _phonemeFallbackPreference: str
 _lastReplacementSelection: Optional[str]
 _voiceCatalog: VoiceCatalog
 _voiceTemplateId: Optional[str]
 _languageProfiles: LanguageProfileCatalog
 _languageProfileSelection: str
 _activeLanguageProfileId: Optional[str]
 _languageProfileOverrideId: Optional[str]
 _lastVoiceTemplateSelection: Optional[str]
 _voiceParameterSelection: Optional[str]
 _lastVoiceParameterSelection: Optional[str]
 _phonemeCategorySelection: Optional[str]
 _phonemeSelection: Optional[str]
<<<<<<< HEAD
=======
 _phonemeEqProfiles: Dict[str, List[_PhonemeEqBand]]
 _phonemeEqLayerSelection: int
>>>>>>> 78b7464f
 PROSODY_ATTRS = {
  PitchCommand: _eloquence.pitch,
  VolumeCommand: _eloquence.vlm,
  RateCommand: _eloquence.rate,
 }
 _VOICE_TEMPLATE_DEFAULT = "engine-default"
 _LANGUAGE_PROFILE_AUTO = "auto"
 _LANGUAGE_PROFILE_DISABLED = "disabled"
 _VOICE_PARAMETER_ORDER = (
  "gender",
  "rate",
  "pitch",
  "inflection",
  "headSize",
  "roughness",
  "breathiness",
  "volume",
 )
 _VOICE_PARAM_BINDINGS = {
  "gender": _eloquence.gender,
  "pitch": _eloquence.pitch,
  "inflection": _eloquence.fluctuation,
  "headSize": _eloquence.hsz,
  "roughness": _eloquence.rgh,
  "breathiness": _eloquence.bth,
  "rate": _eloquence.rate,
  "volume": _eloquence.vlm,
 }
 _TEMPLATE_BOOLEAN_SETTINGS = {"backquoteVoiceTags", "ABRDICT", "phrasePrediction"}

 description='ETI-Eloquence'
 name='eloquence'
 @classmethod
 def check(cls):
  return _eloquence.eciCheck()
<<<<<<< HEAD
 def __init__(self):
=======
 def _load_startup_preferences(self):
  try:
   speech_section = config.conf.get("speech")
  except Exception:
   speech_section = None
  if not isinstance(speech_section, dict):
   return
  synth_section = speech_section.get(self.name)
  if not isinstance(synth_section, dict):
   return
  stored_rate = synth_section.get("sampleRate")
  if stored_rate is None:
   return
  try:
   _eloquence.setSampleRate(int(stored_rate))
  except Exception:
   logging.exception("Unable to restore stored sample rate '%s'", stored_rate)
  else:
   self._persist_sample_rate()
 def __init__(self):
  self._load_startup_preferences()
>>>>>>> 78b7464f
  _eloquence.initialize(self._onIndexReached)
 self.curvoice="enu"
 self.rate=50
 self.variant = "1"
 self._phonemeInventory = load_default_inventory()
 self._phonemeReplacements = {}
 self._phonemeFallbackPreference = _PHONEME_FALLBACK_DEFAULT
 self._load_stored_phoneme_replacements()
 self._lastReplacementSelection = None
 self._phonemeCategorySelection = None
 self._phonemeSelection = None
 self._ensure_phoneme_selection()
<<<<<<< HEAD
=======
 self._phonemeEqProfiles = {}
 self._phonemeEqLayerSelection = _PHONEME_EQ_LAYER_MIN
 self._load_stored_phoneme_eq_profiles()
 self._ensure_phoneme_eq_defaults()
 self._update_phoneme_eq_engine()
>>>>>>> 78b7464f
 self._voiceCatalog = load_default_voice_catalog()
 self._voiceTemplateId = None
 self._lastVoiceTemplateSelection = None
 self._voiceParameterSelection = None
 self._lastVoiceParameterSelection = None
 self._ensure_voice_parameter_selection()
 self._languageProfiles = load_default_language_profiles()
 self._languageProfileSelection = _LANGUAGE_PROFILE_AUTO
 self._activeLanguageProfileId = None
 self._languageProfileOverrideId = None
 self._refresh_language_profile()

 def speak(self, speechSequence):
  last = None
  outlist = []
  for item in speechSequence:
   if isinstance(item, str):
    s = str(item)
    s = self.xspeakText(s)
    outlist.append((_eloquence.speak, (s,)))
    last = s
   elif isinstance(item, IndexCommand):
    outlist.append((_eloquence.index, (item.index,)))
   elif isinstance(item, LangChangeCommand):
    self._handle_lang_change(getattr(item, "lang", None))
    continue
   elif isinstance(item, BreakCommand):
    # Eloquence doesn't respect delay time in milliseconds.
    # Therefor we need to adjust waiting time depending on current speech rate.
    coefficients = {
        10: 1,
        43: 2,
        60: 3,
        75: 4,
        85: 5,
    }
    ck = sorted(coefficients.keys())
    if self.rate <= ck[0]:
     factor = coefficients[ck[0]]
    elif self.rate >= ck[-1]:
     factor = coefficients[ck[-1]]
    elif self.rate in ck:
     factor = coefficients[self.rate]
    else:
     li = [index for index, r in enumerate(ck) if r < self.rate][-1]
     ri = li + 1
     ra = ck[li]
     rb = ck[ri]
     factor = 1.0 * coefficients[ra] + (coefficients[rb] - coefficients[ra]) * (self.rate - ra) / (rb - ra)
    pFactor = factor * item.time
    pFactor = int(pFactor)
    outlist.append((_eloquence.speak, (f"`p{pFactor}.",)))
   elif isinstance(item, PhonemeCommand):
    rendered = self._renderPhonemeCommand(item)
    if rendered:
     spoken = self.xspeakText(rendered)
     outlist.append((_eloquence.speak, (spoken,)))
     last = rendered
   elif type(item) in self.PROSODY_ATTRS:
    pr = self.PROSODY_ATTRS[type(item)]
    if item.multiplier == 1:
     # Revert back to defaults
     outlist.append((_eloquence.cmdProsody, (pr, None,)))
    else:
     outlist.append((_eloquence.cmdProsody, (pr, item.multiplier,)))
  if last is not None and last.rstrip() and last.rstrip()[-1] not in punctuation:
   outlist.append((_eloquence.speak, ("`p1.",)))
  outlist.append((_eloquence.index, (0xffff,)))
  outlist.append((_eloquence.synth, ()))
  _eloquence.synth_queue.put(outlist)
  _eloquence.process()

 def xspeakText(self,text, should_pause=False):
  # Presumably dashes are handled as symbols by NVDA symbol processing, so strip extra ones to avoid too many dashes.
  text = text.replace("-", " ")
  if _eloquence.params[9] == 65536 or _eloquence.params[9] == 65537: text = resub(english_fixes, text)
  if _eloquence.params[9] == 131072 or _eloquence.params[9] == 131073: text = resub(spanish_fixes, text)
  if _eloquence.params[9] in (196609, 196608): text = resub(french_fixes, text)
  if _eloquence.params[9] in ('deu', 262144): text = resub(german_fixes, text)
  #this converts to ansi for anticrash. If this breaks with foreign langs, we can remove it.
  #text = text.encode('mbcs')
  text = normalizeText(text)
  if not self._backquoteVoiceTags:
   text=text.replace('`', ' ')
  text = "`vv%d %s" % (self.getVParam(_eloquence.vlm), text) #no embedded commands
  text = pause_re.sub(r'\1 `p1\2\3', text)
  text = time_re.sub(r'\1:\2 \3', text)
  if self._ABRDICT:
   text="`da1 "+text
  else:
   text="`da0 "+text
  if self._phrasePrediction:
   text="`pp1 "+text
  else:
   text="`pp0 "+text
  #if two strings are sent separately, pause between them. This might fix some of the audio issues we're having.
  if should_pause:
   text = text + ' `p1.'
  return text
  #  _eloquence.speak(text, index)

  # def cancel(self):
  #  self.dll.eciStop(self.handle)

 def _renderPhonemeCommand(self, command: PhonemeCommand) -> Optional[str]:
  inventory = self._phonemeInventory
  ipa_text = getattr(command, "ipa", "") or ""
  fallback = command.text or ipa_text
  if inventory.is_empty:
   return fallback
  matches, remainder = inventory.match_ipa_sequence(ipa_text)
  outputs: List[str] = []
  for definition in matches:
   replacement = definition.get_replacement(
    self._phonemeReplacements.get(definition.name),
    self._current_fallback_order(),
   )
   if replacement and replacement.output:
    outputs.append(replacement.output)
  if remainder:
   logging.debug("Unmatched IPA sequence for Eloquence fallback: %s", remainder)
   fallback_text = remainder
   profile = self._active_language_profile()
   if profile:
    hint = profile.describe_text(remainder)
    if hint:
     fallback_text = f"{remainder} ({hint})"
   outputs.append(fallback_text)
  spoken = " ".join(part.strip() for part in outputs if isinstance(part, str) and part.strip())
  return spoken or fallback

 def _ensure_phoneme_selection(self):
  if self._phonemeInventory.is_empty:
   self._phonemeCategorySelection = None
   self._phonemeSelection = None
   return
  categories = list(self._phonemeInventory.categories.keys())
  if not categories:
   self._phonemeCategorySelection = None
   self._phonemeSelection = None
   return
  if self._phonemeCategorySelection not in categories:
   self._phonemeCategorySelection = categories[0]
  phonemes = self._phonemeInventory.phonemes_for_category(self._phonemeCategorySelection)
  if not phonemes:
   for category_id in categories:
    phonemes = self._phonemeInventory.phonemes_for_category(category_id)
    if phonemes:
     self._phonemeCategorySelection = category_id
     break
   else:
    self._phonemeSelection = None
    return
  valid_names = [definition.name for definition in phonemes]
<<<<<<< HEAD
  if self._phonemeSelection not in valid_names:
   self._phonemeSelection = valid_names[0] if valid_names else None
=======
 if self._phonemeSelection not in valid_names:
  self._phonemeSelection = valid_names[0] if valid_names else None
 self._ensure_phoneme_eq_defaults()

 def _load_stored_phoneme_eq_profiles(self):
  try:
   speech_section = config.conf.get("speech", {})
  except Exception:
   speech_section = {}
  if not isinstance(speech_section, dict):
   speech_section = {}
  synth_section = speech_section.get(self.name, {})
  if not isinstance(synth_section, dict):
   return
  stored = synth_section.get("phonemeEqProfiles")
  if not isinstance(stored, dict):
   return
  profiles: Dict[str, List[_PhonemeEqBand]] = {}
  for phoneme_id, entries in stored.items():
   if not isinstance(phoneme_id, str) or not isinstance(entries, list):
    continue
   bands: List[_PhonemeEqBand] = []
   for entry in entries:
    band = _PhonemeEqBand.from_mapping(entry)
    if band is None:
     continue
    bands.append(band)
   if bands:
    profiles[phoneme_id] = bands
  self._phonemeEqProfiles = profiles

 def _ensure_phoneme_eq_defaults(self):
  if self._phonemeSelection:
   bands = self._phonemeEqProfiles.get(self._phonemeSelection)
   total = len(bands) if bands else 1
   if self._phonemeEqLayerSelection > total:
    self._phonemeEqLayerSelection = total
  if self._phonemeEqLayerSelection < _PHONEME_EQ_LAYER_MIN:
   self._phonemeEqLayerSelection = _PHONEME_EQ_LAYER_MIN

 def _ensure_eq_layers(self, phoneme_id: str, layer: int) -> List[_PhonemeEqBand]:
  bands = self._phonemeEqProfiles.setdefault(phoneme_id, [_PhonemeEqBand.default()])
  while len(bands) < layer:
   bands.append(_PhonemeEqBand.default())
  return bands

 def _current_eq_band(self, writable: bool = False) -> Optional[_PhonemeEqBand]:
  phoneme_id = self._phonemeSelection
  if not phoneme_id:
   return None
  index = max(0, self._phonemeEqLayerSelection - 1)
  bands = self._phonemeEqProfiles.get(phoneme_id)
  if writable:
   bands = self._ensure_eq_layers(phoneme_id, index + 1)
   return bands[index]
  if bands and index < len(bands):
   return bands[index]
  return _PhonemeEqBand.default()

 def _collect_eq_payload(self) -> List[Dict[str, object]]:
  payload: List[Dict[str, object]] = []
  for bands in self._phonemeEqProfiles.values():
   for band in bands:
    payload.append(
     {
      "low_hz": band.low_hz,
      "high_hz": band.high_hz,
      "gain_db": band.gain_db,
     }
    )
  return payload

 def _update_phoneme_eq_engine(self):
  _eloquence.setPhonemeEqBands(self._collect_eq_payload())

 def _persist_phoneme_eq_profiles(self):
  try:
   speech_section = config.conf.setdefault("speech", {})
  except Exception:
   return
  synth_section = speech_section.setdefault(self.name, {})
  serialisable: Dict[str, List[Dict[str, object]]] = {}
  for phoneme_id, bands in self._phonemeEqProfiles.items():
   entries = [band.clamped().to_mapping() for band in bands]
   if entries:
    serialisable[phoneme_id] = entries
  if serialisable:
   synth_section["phonemeEqProfiles"] = serialisable
  else:
   synth_section.pop("phonemeEqProfiles", None)
>>>>>>> 78b7464f

 def _current_phoneme_definition(self) -> Optional[PhonemeDefinition]:
  if not self._phonemeSelection:
   return None
  return self._phonemeInventory.get(self._phonemeSelection)

 def _reset_replacement_cursor(self):
  self._lastReplacementSelection = None

 def _current_fallback_order(self) -> Tuple[str, ...]:
  order = _PHONEME_FALLBACK_POLICIES.get(self._phonemeFallbackPreference)
  if order is None:
   order = _PHONEME_FALLBACK_POLICIES.get(_PHONEME_FALLBACK_DEFAULT, ("example", "description", "ipa", "name"))
  return order

 def _get_availableVoiceTemplates(self):
  if self._voiceCatalog.is_empty:
   raise UnsupportedConfigParameterError()
  options: "OrderedDict[str, StringParameterInfo]" = OrderedDict()
  options[_VOICE_TEMPLATE_DEFAULT] = StringParameterInfo(
   _VOICE_TEMPLATE_DEFAULT,
   _("Keep Eloquence defaults"),
  )
  for template in self._voiceCatalog:
   label = template.display_label()
   options[template.id] = StringParameterInfo(template.id, label)
  return options

 def _get_voiceTemplate(self):
  if self._voiceCatalog.is_empty:
   raise UnsupportedConfigParameterError()
  options = self._get_availableVoiceTemplates()
  if self._voiceTemplateId and self._voiceTemplateId in options:
   self._lastVoiceTemplateSelection = self._voiceTemplateId
   return self._voiceTemplateId
  if self._lastVoiceTemplateSelection and self._lastVoiceTemplateSelection in options:
   return self._lastVoiceTemplateSelection
  self._lastVoiceTemplateSelection = _VOICE_TEMPLATE_DEFAULT if _VOICE_TEMPLATE_DEFAULT in options else next(iter(options))
  return self._lastVoiceTemplateSelection

 def _set_voiceTemplate(self, value):
  if self._voiceCatalog.is_empty:
   raise UnsupportedConfigParameterError()
  options = self._get_availableVoiceTemplates()
  if value not in options:
   raise ValueError(f"Unknown voice template '{value}'")
  self._lastVoiceTemplateSelection = value
  if value == _VOICE_TEMPLATE_DEFAULT:
   self._voiceTemplateId = None
   self._refresh_language_profile()
   return
  template = self._voiceCatalog.get(value)
  if not template:
   raise ValueError(f"Unknown voice template '{value}'")
  self._voiceTemplateId = template.id
  self._apply_voice_template(template)

 def _apply_voice_template(self, template: VoiceTemplate):
  voice_code = template.base_voice
  if voice_code and voice_code in _eloquence.langs:
   desired_voice = str(_eloquence.langs[voice_code][0])
   if desired_voice != self._get_voice():
    self._set_voice(desired_voice)
  if template.variant:
   self._set_variant(template.variant)
  for name, value in template.parameter_items():
<<<<<<< HEAD
=======
   if name == "sampleRate":
    try:
     self._set_sampleRate(int(value))
    except Exception:
     logging.exception("Unable to apply sample rate '%s' for template '%s'", value, template.id)
    continue
>>>>>>> 78b7464f
   binding = _VOICE_PARAM_BINDINGS.get(name)
   if binding is None:
    continue
   try:
    numeric = int(value)
   except (TypeError, ValueError):
    continue
   self.setVParam(binding, numeric)
   if name == "rate":
    self._rate = numeric
  self._apply_template_extras(template)
  self._refresh_language_profile(template)

 def _apply_template_extras(self, template: VoiceTemplate) -> None:
  extras = template.extras if isinstance(template.extras, dict) else {}
  if not extras:
   return
  self._apply_template_boolean_settings(template, extras.get("settings"))
  self._apply_template_fallback(template, extras.get("phonemeFallback"))
  overrides = extras.get("phonemeReplacements")
  if isinstance(overrides, dict):
   self._apply_template_phoneme_overrides(template, overrides)

 def _apply_template_boolean_settings(self, template: VoiceTemplate, settings):
  if not isinstance(settings, dict):
   return
  for key, raw_value in settings.items():
   if key not in _TEMPLATE_BOOLEAN_SETTINGS:
    logging.debug(
     "Voice template '%s' requested unsupported toggle '%s'",
     template.id,
     key,
    )
    continue
   setter = getattr(self, f"_set_{key}", None)
   if not callable(setter):
    logging.debug(
     "Voice template '%s' cannot set toggle '%s' because setter is missing",
     template.id,
     key,
    )
    continue
   try:
    setter(bool(raw_value))
   except Exception:
    logging.exception("Unable to apply template toggle '%s' for '%s'", key, template.id)

 def _apply_template_fallback(self, template: VoiceTemplate, preference):
  if not isinstance(preference, str):
   return
  if preference not in _PHONEME_FALLBACK_POLICIES:
   logging.debug(
    "Voice template '%s' supplied unknown phoneme fallback '%s'",
    template.id,
    preference,
   )
   return
  try:
   self._set_phonemeFallback(preference)
  except UnsupportedConfigParameterError:
   logging.debug(
    "Phoneme fallback not available while applying template '%s'",
    template.id,
   )
  except ValueError:
   logging.debug(
    "Template '%s' failed to update phoneme fallback '%s'",
    template.id,
    preference,
   )

 def _apply_template_phoneme_overrides(self, template: VoiceTemplate, overrides: Dict[str, object]):
  if self._phonemeInventory.is_empty:
   return
  changed = False
  for phoneme_id, target in overrides.items():
   if not isinstance(phoneme_id, str):
    continue
   if phoneme_id in self._phonemeReplacements:
    logging.debug(
     "Skipping template override for phoneme '%s' because a user override is present",
     phoneme_id,
    )
    continue
   definition = self._phonemeInventory.get(phoneme_id)
   if definition is None:
    logging.debug(
     "Voice template '%s' references unknown phoneme '%s'",
     template.id,
     phoneme_id,
    )
    continue
   replacement_id: Optional[str] = None
   if isinstance(target, str):
    candidate = target.strip()
    if candidate in definition.replacement_options():
     replacement_id = candidate
    else:
     found = definition.get_replacement(None, (candidate,))
     if found is not None:
      replacement_id = found.id
     else:
      for option in definition.replacement_options().values():
       if option.output == candidate or option.source == candidate:
        replacement_id = option.id
        break
   elif isinstance(target, (list, tuple)):
    for entry in target:
     if not isinstance(entry, str):
      continue
     found = definition.get_replacement(None, (entry,))
     if found is not None:
      replacement_id = found.id
      break
   if not replacement_id:
    logging.debug(
     "Template '%s' could not resolve replacement '%r' for phoneme '%s'",
     template.id,
     target,
     phoneme_id,
    )
    continue
   self._phonemeReplacements[phoneme_id] = replacement_id
   changed = True
 if changed:
  self._persist_phoneme_replacements()
  self._reset_replacement_cursor()

 def _voice_parameter_options(self) -> "OrderedDict[str, StringParameterInfo]":
  options: "OrderedDict[str, StringParameterInfo]" = OrderedDict()
  ranges = self._voiceCatalog.parameter_ranges() if self._voiceCatalog else {}

  def register_option(name: str, range_info: Optional[VoiceParameterRange]):
   if not range_info:
    return
   if name not in _VOICE_PARAM_BINDINGS:
    return
   if name in options:
    return
   label = range_info.label or name
   description = range_info.description.strip()
   if description:
    label = f"{label} – {description}"
   options[name] = StringParameterInfo(name, label)

  for parameter_name in _VOICE_PARAMETER_ORDER:
   register_option(parameter_name, ranges.get(parameter_name))
  for parameter_name, range_info in sorted(ranges.items()):
   register_option(parameter_name, range_info)
  return options

 def _voice_parameter_binding(self) -> Optional[int]:
  if not self._voiceParameterSelection:
   return None
  return _VOICE_PARAM_BINDINGS.get(self._voiceParameterSelection)

 def _current_voice_parameter_range(self) -> Optional[VoiceParameterRange]:
  if not self._voiceParameterSelection or self._voiceCatalog.is_empty:
   return None
  return self._voiceCatalog.parameter_range(self._voiceParameterSelection)

def _update_voice_parameter_slider(self) -> None:
 setting = VOICE_PARAMETER_VALUE_SETTING
 range_info = self._current_voice_parameter_range()
 label = _VOICE_PARAMETER_VALUE_BASE_LABEL
 try:
  options = self._voice_parameter_options()
 except UnsupportedConfigParameterError:
  options = None
 else:
  if options and self._voiceParameterSelection in options:
   selected = options[self._voiceParameterSelection]
   display = getattr(selected, "displayName", None)
   if display:
    label = f"{_VOICE_PARAMETER_VALUE_BASE_LABEL} ({display})"
 setting.displayName = label
 if range_info is None:
  setting.minVal = 0
  setting.maxVal = 200
  setting.minStep = 1
  setting.normalStep = max(setting.minStep, 5)
  setting.largeStep = max(setting.normalStep, 10)
  setting.defaultVal = 0
  return
 step = max(1, range_info.step)
 setting.minVal = range_info.minimum
 setting.maxVal = range_info.maximum
 setting.minStep = step
 span = max(range_info.maximum - range_info.minimum, step)
 normal = span // 10 if span // 10 >= step else step
 setting.normalStep = max(step, normal)
 large = span // 4 if span // 4 >= setting.normalStep else setting.normalStep
 setting.largeStep = max(setting.normalStep, large)
 setting.defaultVal = range_info.clamp(range_info.default)

 def _ensure_voice_parameter_selection(self) -> None:
  options = self._voice_parameter_options()
  if not options:
   self._voiceParameterSelection = None
   self._lastVoiceParameterSelection = None
   self._update_voice_parameter_slider()
   return
  if self._voiceParameterSelection in options:
   self._lastVoiceParameterSelection = self._voiceParameterSelection
   self._update_voice_parameter_slider()
   return
  if self._lastVoiceParameterSelection in options:
   self._voiceParameterSelection = self._lastVoiceParameterSelection
   self._update_voice_parameter_slider()
   return
  first = next(iter(options))
  self._voiceParameterSelection = first
  self._lastVoiceParameterSelection = first
  self._update_voice_parameter_slider()

def _default_profile_for_template(self, template: Optional[VoiceTemplate]) -> Optional[str]:
 if template is None:
  return None
 candidate = template.default_language_profile
 if candidate and self._languageProfiles.get(candidate):
  return candidate
 for profile in self._languageProfiles:
  if template.id in profile.default_voice_templates:
   return profile.id
 return None

def _handle_lang_change(self, language_code: Optional[str]) -> None:
 if self._languageProfiles.is_empty:
  return
 new_override: Optional[str] = None
 if language_code:
  profile = self._languageProfiles.find_best_match(language_code)
  if profile:
   new_override = profile.id
 if new_override == self._languageProfileOverrideId:
  return
 self._languageProfileOverrideId = new_override
 self._refresh_language_profile()

def _refresh_language_profile(self, template: Optional[VoiceTemplate] = None):
 if self._languageProfiles.is_empty:
  self._activeLanguageProfileId = None
  return
 if template is None and self._voiceTemplateId:
  template = self._voiceCatalog.get(self._voiceTemplateId)
 if self._languageProfileSelection == _LANGUAGE_PROFILE_DISABLED:
  self._activeLanguageProfileId = None
  return
 if self._languageProfileOverrideId and self._languageProfileSelection in (
  _LANGUAGE_PROFILE_AUTO,
  self._languageProfileOverrideId,
 ):
  override_profile = self._languageProfiles.get(self._languageProfileOverrideId)
  if override_profile:
   self._activeLanguageProfileId = override_profile.id
   return
  if self._languageProfileSelection == _LANGUAGE_PROFILE_AUTO:
   self._languageProfileOverrideId = None
 if self._languageProfileSelection == _LANGUAGE_PROFILE_AUTO:
  profile_id = self._default_profile_for_template(template)
  if profile_id is None and template is None:
   # fall back to the catalogue default if nothing is selected
   default_template = self._voiceCatalog.default_template()
   profile_id = self._default_profile_for_template(default_template)
  if profile_id and self._languageProfiles.get(profile_id):
   self._activeLanguageProfileId = profile_id
  else:
   self._activeLanguageProfileId = None
  return
 if self._languageProfiles.get(self._languageProfileSelection):
  self._activeLanguageProfileId = self._languageProfileSelection
 else:
  self._activeLanguageProfileId = None

 def _active_language_profile(self) -> Optional[LanguageProfile]:
  return self._languageProfiles.get(self._activeLanguageProfileId)

 def _get_availableLanguageProfiles(self):
  if self._languageProfiles.is_empty:
   raise UnsupportedConfigParameterError()
  options: "OrderedDict[str, StringParameterInfo]" = OrderedDict()
  options[_LANGUAGE_PROFILE_AUTO] = StringParameterInfo(
   _LANGUAGE_PROFILE_AUTO,
   _("Follow voice template"),
  )
  options[_LANGUAGE_PROFILE_DISABLED] = StringParameterInfo(
   _LANGUAGE_PROFILE_DISABLED,
   _("Disable language hints"),
  )
  for profile in self._languageProfiles:
<<<<<<< HEAD
   options[profile.id] = StringParameterInfo(profile.id, profile.display_label())
=======
   label = self._describe_language_profile_option(profile)
   options[profile.id] = StringParameterInfo(profile.id, label)
>>>>>>> 78b7464f
  return options

 def _get_languageProfile(self):
  if self._languageProfiles.is_empty:
   raise UnsupportedConfigParameterError()
  options = self._get_availableLanguageProfiles()
  if self._languageProfileSelection in options:
   return self._languageProfileSelection
  self._languageProfileSelection = _LANGUAGE_PROFILE_AUTO
  self._refresh_language_profile()
  return self._languageProfileSelection

 def _set_languageProfile(self, value):
  if self._languageProfiles.is_empty:
   raise UnsupportedConfigParameterError()
  options = self._get_availableLanguageProfiles()
  if value not in options:
   raise ValueError(f"Unknown language profile '{value}'")
  self._languageProfileSelection = value
  if value == _LANGUAGE_PROFILE_DISABLED:
   self._activeLanguageProfileId = None
   return
  if value == _LANGUAGE_PROFILE_AUTO:
   self._refresh_language_profile()
   return
<<<<<<< HEAD
 if self._languageProfiles.get(value):
  self._activeLanguageProfileId = value
 else:
  self._activeLanguageProfileId = None
=======
  if self._languageProfiles.get(value):
   self._activeLanguageProfileId = value
  else:
   self._activeLanguageProfileId = None

 def _describe_language_profile_option(self, profile: LanguageProfile) -> str:
  metrics = profile.metrics(self._phonemeInventory)
  extras = []
  coverage = metrics.get("ipaCoveragePercent")
  if isinstance(coverage, (int, float)):
   extras.append(f"{coverage:.0f}% IPA")
  stage = metrics.get("stage")
  if stage:
   extras.append(stage.replace("-", " ").title())
  examples = metrics.get("exampleCount", 0)
  if isinstance(examples, int) and examples:
   extras.append(f"{examples} examples")
  matched_defaults = []
  for template_id in metrics.get("defaultVoiceTemplates", []):
   template = self._voiceCatalog.get(template_id)
   if template is not None:
    matched_defaults.append(template_id)
  if matched_defaults:
   count = len(matched_defaults)
   suffix = "s" if count != 1 else ""
   extras.append(f"{count} default template{suffix}")
  if metrics.get("keyboardOptimised"):
   extras.append("Keyboard digraphs")
  if metrics.get("hasGenerativeHints"):
   extras.append("Generative variants")
  if metrics.get("hasContextualHints"):
   extras.append("Contextual pronunciation")
  if extras:
   return f"{profile.display_label()} ({'; '.join(extras)})"
  return profile.display_label()

 def describe_language_progress(self) -> Optional[str]:
  profile = self._active_language_profile()
  if not profile:
   return None
  metrics = profile.metrics(self._phonemeInventory)
  pieces = [profile.display_label()]
  coverage = metrics.get("ipaCoveragePercent")
  if isinstance(coverage, (int, float)):
   pieces.append(f"{coverage:.0f}% IPA coverage")
  stage = metrics.get("stage")
  if stage:
   pieces.append(stage.replace("-", " ").title())
  examples = metrics.get("exampleCount", 0)
  if isinstance(examples, int) and examples:
   pieces.append(f"{examples} documented examples")
  notes_total = (
   int(metrics.get("stressNoteCount", 0))
   + int(metrics.get("sentenceStructureNoteCount", 0))
   + int(metrics.get("grammarNoteCount", 0))
  )
  if notes_total:
   pieces.append(f"{notes_total} structural notes")
  available = metrics.get("availableTemplateCount")
  if isinstance(available, int) and available:
   pieces.append(f"{available} template options")
  return ", ".join(pieces)
>>>>>>> 78b7464f

 def _get_availableVoiceParameters(self):
  options = self._voice_parameter_options()
  if not options:
   raise UnsupportedConfigParameterError()
  return options

 def _get_voiceParameter(self):
  options = self._get_availableVoiceParameters()
  if self._voiceParameterSelection in options:
   self._lastVoiceParameterSelection = self._voiceParameterSelection
   return self._voiceParameterSelection
  if self._lastVoiceParameterSelection in options:
   self._voiceParameterSelection = self._lastVoiceParameterSelection
   self._update_voice_parameter_slider()
   return self._voiceParameterSelection
  first = next(iter(options))
  self._voiceParameterSelection = first
  self._lastVoiceParameterSelection = first
  self._update_voice_parameter_slider()
  return first

 def _set_voiceParameter(self, value):
  options = self._get_availableVoiceParameters()
  if value not in options:
   raise ValueError(f"Unknown voice parameter '{value}'")
  self._voiceParameterSelection = value
  self._lastVoiceParameterSelection = value
  self._update_voice_parameter_slider()

 def _get_voiceParameterValue(self):
  binding = self._voice_parameter_binding()
  if binding is None:
   raise UnsupportedConfigParameterError()
  try:
   current = int(self.getVParam(binding))
  except Exception:
   range_info = self._current_voice_parameter_range()
   if range_info is None:
    raise
   current = range_info.default
  range_info = self._current_voice_parameter_range()
  if range_info is not None:
   current = range_info.clamp(current)
  return current

 def _set_voiceParameterValue(self, value):
  binding = self._voice_parameter_binding()
  if binding is None:
   raise UnsupportedConfigParameterError()
  try:
   numeric = int(value)
  except (TypeError, ValueError):
   raise ValueError(f"Invalid voice parameter value '{value}'") from None
  range_info = self._current_voice_parameter_range()
  if range_info is not None:
   numeric = range_info.clamp(numeric)
  self.setVParam(binding, numeric)
  if binding == _eloquence.rate:
   self._rate = numeric

 def _get_availablePhonemeCategories(self):
  if self._phonemeInventory.is_empty:
   raise UnsupportedConfigParameterError()
  self._ensure_phoneme_selection()
  options: "OrderedDict[str, StringParameterInfo]" = OrderedDict()
  for category_id, label in self._phonemeInventory.categories.items():
   options[category_id] = StringParameterInfo(category_id, label)
  if not options:
   raise UnsupportedConfigParameterError()
  return options

 def _get_phonemeCategory(self):
  if self._phonemeInventory.is_empty:
   raise UnsupportedConfigParameterError()
  self._ensure_phoneme_selection()
  if not self._phonemeCategorySelection:
   raise UnsupportedConfigParameterError()
  return self._phonemeCategorySelection

 def _set_phonemeCategory(self, value):
  if self._phonemeInventory.is_empty:
   raise UnsupportedConfigParameterError()
  options = self._get_availablePhonemeCategories()
  if value not in options:
   raise ValueError(f"Unknown phoneme category '{value}'")
  if value == self._phonemeCategorySelection:
   return
  self._phonemeCategorySelection = value
  self._phonemeSelection = None
  self._ensure_phoneme_selection()
  self._reset_replacement_cursor()

 def _get_availablePhonemeSymbols(self):
  if self._phonemeInventory.is_empty:
   raise UnsupportedConfigParameterError()
  self._ensure_phoneme_selection()
  if not self._phonemeCategorySelection:
   raise UnsupportedConfigParameterError()
  options: "OrderedDict[str, StringParameterInfo]" = OrderedDict()
  for definition in self._phonemeInventory.phonemes_for_category(self._phonemeCategorySelection):
   options[definition.name] = StringParameterInfo(
    definition.name,
    definition.display_label,
   )
  if not options:
   raise UnsupportedConfigParameterError()
  return options

 def _get_phonemeSymbol(self):
  if self._phonemeInventory.is_empty:
   raise UnsupportedConfigParameterError()
  self._ensure_phoneme_selection()
  if not self._phonemeSelection:
   raise UnsupportedConfigParameterError()
  return self._phonemeSelection

 def _set_phonemeSymbol(self, value):
  if self._phonemeInventory.is_empty:
   raise UnsupportedConfigParameterError()
  options = self._get_availablePhonemeSymbols()
  if value not in options:
   raise ValueError(f"Unknown phoneme symbol '{value}'")
<<<<<<< HEAD
  if value == self._phonemeSelection:
   return
  self._phonemeSelection = value
  self._reset_replacement_cursor()
=======
 if value == self._phonemeSelection:
  return
 self._phonemeSelection = value
 self._reset_replacement_cursor()
 self._phonemeEqLayerSelection = _PHONEME_EQ_LAYER_MIN
 self._ensure_phoneme_eq_defaults()
>>>>>>> 78b7464f

 def _get_availablePhonemeReplacements(self):
  if self._phonemeInventory.is_empty:
   raise UnsupportedConfigParameterError()
  self._ensure_phoneme_selection()
  definition = self._current_phoneme_definition()
  if not definition:
   raise UnsupportedConfigParameterError()
  replacements = definition.replacement_options()
  if not replacements:
   raise UnsupportedConfigParameterError()
  default_choice = definition.get_replacement(None, self._current_fallback_order())
  active_choice = self._phonemeReplacements.get(definition.name)
  if active_choice is None and default_choice is not None:
   active_choice = default_choice.id
  options: "OrderedDict[str, StringParameterInfo]" = OrderedDict()
  for replacement_id, replacement in replacements.items():
   entry_id = f"{definition.name}::{replacement_id}"
   label = self._format_replacement_label(
    definition,
    replacement,
    active_choice == replacement_id,
    default_choice is not None and replacement_id == default_choice.id,
   )
   options[entry_id] = StringParameterInfo(entry_id, label)
  return options

 def _get_phonemeReplacement(self):
  if self._phonemeInventory.is_empty:
   raise UnsupportedConfigParameterError()
  options = self._get_availablePhonemeReplacements()
  if self._lastReplacementSelection in options:
   return self._lastReplacementSelection
  for entry_id in options:
   try:
    phoneme_id, replacement_id = entry_id.split("::", 1)
   except ValueError:
    continue
   definition = self._phonemeInventory.get(phoneme_id)
   if not definition:
    continue
   default_choice = definition.get_replacement(None, self._current_fallback_order())
   active_choice = self._phonemeReplacements.get(phoneme_id)
   if active_choice is None and default_choice is not None:
    active_choice = default_choice.id
   if active_choice == replacement_id:
    self._lastReplacementSelection = entry_id
    return entry_id
  first = next(iter(options), None)
  if first is None:
   raise UnsupportedConfigParameterError()
  self._lastReplacementSelection = first
  return first

 def _set_phonemeReplacement(self, value):
  if self._phonemeInventory.is_empty:
   raise UnsupportedConfigParameterError()
  try:
   phoneme_id, replacement_id = value.split("::", 1)
  except ValueError as error:
   raise ValueError("Invalid phoneme replacement identifier") from error
  definition = self._phonemeInventory.get(phoneme_id)
  if not definition:
   raise ValueError(f"Unknown phoneme '{phoneme_id}'")
  category_id = self._phonemeInventory.category_for(phoneme_id)
  if category_id:
   self._phonemeCategorySelection = category_id
  self._phonemeSelection = phoneme_id
  options = definition.replacement_options()
  if replacement_id not in options:
   raise ValueError(f"Unknown replacement '{replacement_id}' for phoneme '{phoneme_id}'")
  default_choice = definition.get_replacement(None, self._current_fallback_order())
  if default_choice is not None and replacement_id == default_choice.id:
   self._phonemeReplacements.pop(phoneme_id, None)
  else:
   self._phonemeReplacements[phoneme_id] = replacement_id
  self._persist_phoneme_replacements()
  self._lastReplacementSelection = value

 def _get_availablePhonemeFallbacks(self):
  if self._phonemeInventory.is_empty:
   raise UnsupportedConfigParameterError()
  options: "OrderedDict[str, StringParameterInfo]" = OrderedDict()
  for policy_id in _PHONEME_FALLBACK_POLICIES:
   if policy_id == "examplesFirst":
    # Translators: choice describing the default fallback order for phoneme replacements.
    label = _("Prefer sample words")
   elif policy_id == "descriptionsFirst":
    # Translators: choice describing the default fallback order for phoneme replacements.
    label = _("Prefer descriptions")
   elif policy_id == "ipaFirst":
    # Translators: choice describing the default fallback order for phoneme replacements.
    label = _("Prefer IPA symbols")
   else:
    # Translators: choice describing the default fallback order for phoneme replacements.
    label = _("Prefer engine symbols")
   options[policy_id] = StringParameterInfo(policy_id, label)
  return options

 def _get_phonemeFallback(self):
  if self._phonemeInventory.is_empty:
   raise UnsupportedConfigParameterError()
  if self._phonemeFallbackPreference not in _PHONEME_FALLBACK_POLICIES:
   self._phonemeFallbackPreference = _PHONEME_FALLBACK_DEFAULT
  return self._phonemeFallbackPreference

 def _set_phonemeFallback(self, value):
  if self._phonemeInventory.is_empty:
   raise UnsupportedConfigParameterError()
  if value not in _PHONEME_FALLBACK_POLICIES:
   raise ValueError(f"Unknown phoneme fallback policy '{value}'")
  if value == self._phonemeFallbackPreference:
   return
  self._phonemeFallbackPreference = value
  self._reset_replacement_cursor()
  self._persist_phoneme_replacements()

<<<<<<< HEAD
=======
 def _current_sample_rate_limit(self) -> int:
  try:
   active_rate = int(_eloquence.getSampleRate())
  except Exception:
   active_rate = _SAMPLE_RATE_DEFAULT
  upper = active_rate // 2 if active_rate > 0 else _PHONEME_EQ_HIGH_MAX
  return max(_PHONEME_EQ_LOW_MIN + 1, min(upper, _PHONEME_EQ_HIGH_MAX))

 def _get_phonemeEqLayer(self):
  if self._phonemeInventory.is_empty:
   raise UnsupportedConfigParameterError()
  self._ensure_phoneme_selection()
  self._ensure_phoneme_eq_defaults()
  return self._phonemeEqLayerSelection

 def _set_phonemeEqLayer(self, value):
  if self._phonemeInventory.is_empty:
   raise UnsupportedConfigParameterError()
  self._ensure_phoneme_selection()
  if not self._phonemeSelection:
   raise UnsupportedConfigParameterError()
  try:
   layer = int(value)
  except (TypeError, ValueError):
   raise ValueError(f"Invalid phoneme EQ layer '{value}'") from None
  if layer < _PHONEME_EQ_LAYER_MIN or layer > _PHONEME_EQ_LAYER_MAX:
   raise ValueError(f"Invalid phoneme EQ layer '{layer}'")
  if layer == self._phonemeEqLayerSelection:
   return
  self._ensure_eq_layers(self._phonemeSelection, layer)
  self._phonemeEqLayerSelection = layer
  self._ensure_phoneme_eq_defaults()
  self._persist_phoneme_eq_profiles()
  self._update_phoneme_eq_engine()

 def _get_phonemeEqLow(self):
  if self._phonemeInventory.is_empty:
   raise UnsupportedConfigParameterError()
  self._ensure_phoneme_selection()
  band = self._current_eq_band()
  if not band:
   raise UnsupportedConfigParameterError()
  return int(band.low_hz)

 def _set_phonemeEqLow(self, value):
  if self._phonemeInventory.is_empty:
   raise UnsupportedConfigParameterError()
  self._ensure_phoneme_selection()
  band = self._current_eq_band(writable=True)
  if not band:
   raise UnsupportedConfigParameterError()
  try:
   numeric = int(value)
  except (TypeError, ValueError):
   raise ValueError(f"Invalid phoneme EQ low frequency '{value}'") from None
  upper_limit = self._current_sample_rate_limit() - 1
  numeric = max(_PHONEME_EQ_LOW_MIN, min(numeric, upper_limit))
  changed = False
  if numeric != band.low_hz:
   band.low_hz = numeric
   changed = True
  if band.high_hz <= band.low_hz:
   band.high_hz = min(self._current_sample_rate_limit(), band.low_hz + 1)
   changed = True
  if changed:
   self._phonemeEqProfiles[self._phonemeSelection][self._phonemeEqLayerSelection - 1] = band.clamped()
   self._persist_phoneme_eq_profiles()
   self._update_phoneme_eq_engine()

 def _get_phonemeEqHigh(self):
  if self._phonemeInventory.is_empty:
   raise UnsupportedConfigParameterError()
  self._ensure_phoneme_selection()
  band = self._current_eq_band()
  if not band:
   raise UnsupportedConfigParameterError()
  return int(band.high_hz)

 def _set_phonemeEqHigh(self, value):
  if self._phonemeInventory.is_empty:
   raise UnsupportedConfigParameterError()
  self._ensure_phoneme_selection()
  band = self._current_eq_band(writable=True)
  if not band:
   raise UnsupportedConfigParameterError()
  try:
   numeric = int(value)
  except (TypeError, ValueError):
   raise ValueError(f"Invalid phoneme EQ high frequency '{value}'") from None
  upper = self._current_sample_rate_limit()
  numeric = max(band.low_hz + 1, min(numeric, upper))
  if numeric != band.high_hz:
   band.high_hz = numeric
   self._phonemeEqProfiles[self._phonemeSelection][self._phonemeEqLayerSelection - 1] = band.clamped()
   self._persist_phoneme_eq_profiles()
   self._update_phoneme_eq_engine()

 def _get_phonemeEqGain(self):
  if self._phonemeInventory.is_empty:
   raise UnsupportedConfigParameterError()
  self._ensure_phoneme_selection()
  band = self._current_eq_band()
  if not band:
   raise UnsupportedConfigParameterError()
  return int(round(band.gain_db))

 def _set_phonemeEqGain(self, value):
  if self._phonemeInventory.is_empty:
   raise UnsupportedConfigParameterError()
  self._ensure_phoneme_selection()
  band = self._current_eq_band(writable=True)
  if not band:
   raise UnsupportedConfigParameterError()
  try:
   numeric = float(value)
  except (TypeError, ValueError):
   raise ValueError(f"Invalid phoneme EQ gain '{value}'") from None
  numeric = max(_PHONEME_EQ_GAIN_MIN, min(numeric, _PHONEME_EQ_GAIN_MAX))
  if abs(numeric - band.gain_db) < 1e-6:
   return
  band.gain_db = numeric
  self._phonemeEqProfiles[self._phonemeSelection][self._phonemeEqLayerSelection - 1] = band.clamped()
  self._persist_phoneme_eq_profiles()
  self._update_phoneme_eq_engine()

>>>>>>> 78b7464f
 def _load_stored_phoneme_replacements(self):
  if self._phonemeInventory.is_empty:
   return
  try:
   speech_section = config.conf.get("speech")
  except Exception:
   speech_section = None
  if not isinstance(speech_section, dict):
   return
  synth_section = speech_section.get(self.name)
  if not isinstance(synth_section, dict):
   return
  stored = synth_section.get("phonemeReplacements", {})
  if not isinstance(stored, dict):
   return
  cleaned: Dict[str, str] = {}
  changed = False
  for phoneme_id, replacement_id in stored.items():
   if not isinstance(phoneme_id, str) or not isinstance(replacement_id, str):
    changed = True
    continue
   definition = self._phonemeInventory.get(phoneme_id)
   if not definition:
    changed = True
    continue
   options = definition.replacement_options()
   if replacement_id not in options:
    changed = True
    continue
   cleaned[phoneme_id] = replacement_id
  fallback_policy = synth_section.get("phonemeFallback")
  if isinstance(fallback_policy, str) and fallback_policy in _PHONEME_FALLBACK_POLICIES:
   self._phonemeFallbackPreference = fallback_policy
  elif fallback_policy is not None:
   changed = True
  self._phonemeReplacements = cleaned
  if changed or len(cleaned) != len(stored) or fallback_policy not in (None, self._phonemeFallbackPreference):
   self._persist_phoneme_replacements()

 def _persist_phoneme_replacements(self):
  try:
   speech_section = config.conf.setdefault("speech", {})
  except Exception:
   return
  synth_section = speech_section.setdefault(self.name, {})
  if self._phonemeReplacements:
   synth_section["phonemeReplacements"] = dict(self._phonemeReplacements)
  else:
   synth_section.pop("phonemeReplacements", None)
  if self._phonemeFallbackPreference != _PHONEME_FALLBACK_DEFAULT:
   synth_section["phonemeFallback"] = self._phonemeFallbackPreference
  else:
   synth_section.pop("phonemeFallback", None)

<<<<<<< HEAD
=======
 def _persist_sample_rate(self):
  try:
   speech_section = config.conf.setdefault("speech", {})
  except Exception:
   return
  synth_section = speech_section.setdefault(self.name, {})
  current = _eloquence.getSampleRate()
  if current == _SAMPLE_RATE_DEFAULT:
   synth_section.pop("sampleRate", None)
  else:
   synth_section["sampleRate"] = int(current)

>>>>>>> 78b7464f
 def _format_replacement_label(
  self,
  definition: PhonemeDefinition,
  replacement: PhonemeReplacement,
  is_active: bool,
  is_default: bool,
 ) -> str:
  if replacement.kind == "example":
   # Translators: label for a phoneme replacement option derived from an example word.
   base = _("Example: {word}").format(word=replacement.source)
  elif replacement.kind == "description":
   # Translators: label for a phoneme replacement option derived from a description.
   base = _("Description: {description}").format(description=replacement.source)
  elif replacement.kind == "ipa":
   # Translators: label for a phoneme replacement option derived from an IPA symbol.
   base = _("IPA: {ipa}").format(ipa=replacement.source)
  elif replacement.kind == "name":
   # Translators: label for a phoneme replacement option derived from the internal engine symbol.
   base = _("Engine symbol: {symbol}").format(symbol=replacement.source)
  else:
   base = replacement.source
  status_parts: List[str] = []
  if is_active:
   # Translators: short status tag shown for the currently selected phoneme replacement mapping.
   status_parts.append(_("current"))
  elif is_default:
   # Translators: short status tag shown for the default phoneme replacement mapping.
   status_parts.append(_("default"))
  status = f" [{', '.join(status_parts)}]" if status_parts else ""
  return f"{definition.display_label} → {base}{status}"

 def pause(self,switch):
  _eloquence.pause(switch)
  #  self.dll.eciPause(self.handle,switch)

 def terminate(self):
  _eloquence.terminate()
 _backquoteVoiceTags=False
 _ABRDICT=False
 _phrasePrediction=False
 def _get_backquoteVoiceTags(self):
  return self._backquoteVoiceTags

 def _set_backquoteVoiceTags(self, enable):
  if enable == self._backquoteVoiceTags:
   return
  self._backquoteVoiceTags = enable
 def _get_ABRDICT(self):
  return self._ABRDICT
 def _set_ABRDICT(self, enable):
  if enable == self._ABRDICT:
   return
  self._ABRDICT = enable 
 def _get_phrasePrediction(self):
  return self._phrasePrediction
 def _set_phrasePrediction(self, enable):
  if enable == self._phrasePrediction:
   return
  self._phrasePrediction = enable

 def _get_sampleRate(self):
  return int(_eloquence.getSampleRate())

 def _set_sampleRate(self, value):
  try:
   numeric = int(value)
  except (TypeError, ValueError):
   raise ValueError(f"Invalid sample rate '{value}'") from None
  _eloquence.setSampleRate(numeric)
  self._persist_sample_rate()

 def _get_rate(self):
  return self._paramToPercent(self.getVParam(_eloquence.rate),minRate,maxRate)

 def _set_rate(self,vl):
  self._rate = self._percentToParam(vl,minRate,maxRate)
  self.setVParam(_eloquence.rate,self._percentToParam(vl,minRate,maxRate))

 def _get_pitch(self):
  return self.getVParam(_eloquence.pitch)

 def _set_pitch(self,vl):
  self.setVParam(_eloquence.pitch,vl)

 def _get_volume(self):
  return self.getVParam(_eloquence.vlm)

 def _set_volume(self,vl):
  self.setVParam(_eloquence.vlm,int(vl))

 def _set_inflection(self,vl):
  vl = int(vl)
  self.setVParam(_eloquence.fluctuation,vl)

 def _get_inflection(self):
  return self.getVParam(_eloquence.fluctuation)
 def _set_hsz(self,vl):
  vl = int(vl)
  self.setVParam(_eloquence.hsz,vl)

 def _get_hsz(self):
  return self.getVParam(_eloquence.hsz)

 def _set_rgh(self,vl):
  vl = int(vl)
  self.setVParam(_eloquence.rgh,vl)

 def _get_rgh(self):
  return self.getVParam(_eloquence.rgh)

 def _set_bth(self,vl):
  vl = int(vl)
  self.setVParam(_eloquence.bth,vl)

 def _get_bth(self):
  return self.getVParam(_eloquence.bth)

 def _set_gender(self, vl):
  vl = int(vl)
  self.setVParam(_eloquence.gender, vl)

 def _get_gender(self):
  return self.getVParam(_eloquence.gender)

 def _getAvailableVoices(self):
  o = OrderedDict()
  voice_dir = getattr(_eloquence, "voiceDirectory", os.path.join(os.path.dirname(__file__), "eloquence"))
  try:
   entries = os.listdir(voice_dir)
  except FileNotFoundError:
   logging.error("Eloquence voice directory not found: %s", voice_dir)
   return o
  for name in sorted(entries):
   if not name.lower().endswith('.syn'):
    continue
   key = os.path.splitext(name)[0].lower()
   info = _eloquence.langs.get(key)
   if not info:
    continue
   o[str(info[0])] = synthDriverHandler.VoiceInfo(str(info[0]), info[1], None)
  return o

 def _get_voice(self):
  return str(_eloquence.params[9])
 def _set_voice(self,vl):
  _eloquence.set_voice(vl)
  self.curvoice = vl
 def getVParam(self,pr):
  return _eloquence.getVParam(pr)

 def setVParam(self, pr,vl):
  _eloquence.setVParam(pr, vl)

 def _get_lastIndex(self):
  #fix?
  return _eloquence.lastindex

 def cancel(self):
  _eloquence.stop()

 def _getAvailableVariants(self):
  
  global variants
  return OrderedDict((str(id), synthDriverHandler.VoiceInfo(str(id), name)) for id, name in variants.items())

 def _set_variant(self, v):
  global variants
  self._variant = v if int(v) in variants else "1"
  _eloquence.setVariant(int(v))
  self.setVParam(_eloquence.rate, self._rate)
  #  if 'eloquence' in config.conf['speech']:
  #   config.conf['speech']['eloquence']['pitch'] = self.pitch

 def _get_variant(self): return self._variant
 
 def _onIndexReached(self, index):
  if index is not None:
   synthIndexReached.notify(synth=self, index=index)
  else:
   synthDoneSpeaking.notify(synth=self)
 

def resub(dct, s):
 for r in dct.keys():
  s = r.sub(dct[r], s)
 return s
<|MERGE_RESOLUTION|>--- conflicted
+++ resolved
@@ -1,6 +1,6 @@
-#Copyright (C) 2009-2019 eloquence fans
-#synthDrivers/eci.py
-#todo: possibly add to this
+#Copyright (C) 2009-2019 eloquence fans
+#synthDrivers/eci.py
+#todo: possibly add to this
 import speech, tones
 try:
     from speech import (
@@ -72,8 +72,6 @@
 _VOICE_PARAMETER_VALUE_BASE_LABEL = VOICE_PARAMETER_VALUE_SETTING.displayName
 
 
-<<<<<<< HEAD
-=======
 _SAMPLE_RATE_MIN, _SAMPLE_RATE_MAX = _eloquence.getSampleRateBounds()
 _SAMPLE_RATE_DEFAULT = _eloquence.getDefaultSampleRate()
 SAMPLE_RATE_SETTING = NumericDriverSetting(
@@ -184,7 +182,6 @@
   }
 
 
->>>>>>> 78b7464f
 punctuation = ",.?:;"
 punctuation = [x for x in punctuation]
 from ctypes import *
@@ -207,51 +204,43 @@
  load_default_language_profiles,
 )
 from collections import OrderedDict
-<<<<<<< HEAD
-from typing import Dict, List, Optional, Tuple
-import unicodedata
-
-minRate=40
-maxRate=150
-=======
 from dataclasses import dataclass
 from typing import Dict, List, Optional, Tuple
 import unicodedata
-
+
 minRate=40
 maxRate=150
->>>>>>> 78b7464f
-pause_re = re.compile(r'([a-zA-Z])([.(),:;!?])( |$)')
-time_re = re.compile(r"(\d):(\d+):(\d+)")
-english_fixes = {
-re.compile(r'(\w+)\.([a-zA-Z]+)'): r'\1 dot \2',
-re.compile(r'([a-zA-Z0-9_]+)@(\w+)'): r'\1 at \2',
-#Does not occur in normal use, however if a dictionary entry contains the Mc prefix, and NVDA splits it up, the synth will crash.
-re.compile(r"\b(Mc)\s+([A-Z][a-z]+)"): r"\1\2",
-re.compile(r'\b(.*?)c(ae|\xe6)sur(e)?', re.I): r'\1seizur',
-re.compile(r"\b(|\d+|\W+)h'(r|v)[e]", re.I): r"\1h \2e",
-re.compile(r"\b(\w+[bdfhjlmnqrvz])(h[he]s)([abcdefghjklmnopqrstvwy]\w+)\b", re.I): r"\1 \2\3",
-re.compile(r"\b(\w+[bdfhjlmnqrvz])(h[he]s)(iron+[degins]?)", re.I): r"\1 \2\3",
-re.compile(r"(\d):(\d\d[snrt][tdh])", re.I): r"\1 \2",
-re.compile(r"\b([bcdfghjklmnpqrstvwxz]+)'([bcdefghjklmnprstvwxz']+)'([drtv][aeiou]?)", re.I): r"\1 \2 \3",
-re.compile(r"\b(you+)'(re)+'([drv]e?)", re.I): r"\1 \2 \3",
-re.compile(r"(re|un|non|anti)cosp", re.I): r"\1kosp",
-re.compile(r"(EUR[A-Z]+)(\d+)", re.I): r"\1 \2",
-re.compile(r"\b(\d+|\W+|[bcdfghjklmnpqrstvwxz])?t+z[s]che", re.I): r"\1tz sche",
-re.compile(r"\b(juar[aeou]s)([aeiou]{6,})", re.I): r"\1 \2"
-}
-french_fixes = {
-re.compile(r'([a-zA-Z0-9_]+)@(\w+)'): r'\1 arobase \2',
-}
+pause_re = re.compile(r'([a-zA-Z])([.(),:;!?])( |$)')
+time_re = re.compile(r"(\d):(\d+):(\d+)")
+english_fixes = {
+re.compile(r'(\w+)\.([a-zA-Z]+)'): r'\1 dot \2',
+re.compile(r'([a-zA-Z0-9_]+)@(\w+)'): r'\1 at \2',
+#Does not occur in normal use, however if a dictionary entry contains the Mc prefix, and NVDA splits it up, the synth will crash.
+re.compile(r"\b(Mc)\s+([A-Z][a-z]+)"): r"\1\2",
+re.compile(r'\b(.*?)c(ae|\xe6)sur(e)?', re.I): r'\1seizur',
+re.compile(r"\b(|\d+|\W+)h'(r|v)[e]", re.I): r"\1h \2e",
+re.compile(r"\b(\w+[bdfhjlmnqrvz])(h[he]s)([abcdefghjklmnopqrstvwy]\w+)\b", re.I): r"\1 \2\3",
+re.compile(r"\b(\w+[bdfhjlmnqrvz])(h[he]s)(iron+[degins]?)", re.I): r"\1 \2\3",
+re.compile(r"(\d):(\d\d[snrt][tdh])", re.I): r"\1 \2",
+re.compile(r"\b([bcdfghjklmnpqrstvwxz]+)'([bcdefghjklmnprstvwxz']+)'([drtv][aeiou]?)", re.I): r"\1 \2 \3",
+re.compile(r"\b(you+)'(re)+'([drv]e?)", re.I): r"\1 \2 \3",
+re.compile(r"(re|un|non|anti)cosp", re.I): r"\1kosp",
+re.compile(r"(EUR[A-Z]+)(\d+)", re.I): r"\1 \2",
+re.compile(r"\b(\d+|\W+|[bcdfghjklmnpqrstvwxz])?t+z[s]che", re.I): r"\1tz sche",
+re.compile(r"\b(juar[aeou]s)([aeiou]{6,})", re.I): r"\1 \2"
+}
+french_fixes = {
+re.compile(r'([a-zA-Z0-9_]+)@(\w+)'): r'\1 arobase \2',
+}
 spanish_fixes = {
-#for emails
-re.compile(r'([a-zA-Z0-9_]+)@(\w+)'): r'\1 arroba \2',
-}
-german_fixes = {
-#Crash words
-re.compile(r'dane-ben', re.I): r'dane- ben',
-	re.compile(r'dage-gen', re.I): r'dage- gen',
-}
+#for emails
+re.compile(r'([a-zA-Z0-9_]+)@(\w+)'): r'\1 arroba \2',
+}
+german_fixes = {
+#Crash words
+re.compile(r'dane-ben', re.I): r'dane- ben',
+	re.compile(r'dage-gen', re.I): r'dage- gen',
+}
 variants = {1:"Reed",
 2:"Shelley",
 3:"Bobby",
@@ -270,28 +259,28 @@
 _PHONEME_FALLBACK_DEFAULT = "examplesFirst"
 
 def strip_accents(s):
-  return ''.join(c for c in unicodedata.normalize('NFD', s)
-                  if unicodedata.category(c) != 'Mn')  
-                  
-def normalizeText(s):
-  """
-  Normalizes  text by removing unicode characters.
-  Tries to preserve accented characters if they fall into MBCS encoding page.
-  Tries to find closest ASCII characters if accented characters cannot be represented in MBCS.
-  """
-  result = []
-  for c in s:
-   try:
-    cc = c.encode('mbcs').decode('mbcs')
-   except UnicodeEncodeError:
-    cc = strip_accents(c)
-    try:
-     cc.encode('mbcs')
-    except UnicodeEncodeError:
-     cc = "?"
-   result.append(cc)
-  return "".join(result)
-
+  return ''.join(c for c in unicodedata.normalize('NFD', s)
+                  if unicodedata.category(c) != 'Mn')  
+                  
+def normalizeText(s):
+  """
+  Normalizes  text by removing unicode characters.
+  Tries to preserve accented characters if they fall into MBCS encoding page.
+  Tries to find closest ASCII characters if accented characters cannot be represented in MBCS.
+  """
+  result = []
+  for c in s:
+   try:
+    cc = c.encode('mbcs').decode('mbcs')
+   except UnicodeEncodeError:
+    cc = strip_accents(c)
+    try:
+     cc.encode('mbcs')
+    except UnicodeEncodeError:
+     cc = "?"
+   result.append(cc)
+  return "".join(result)
+
 class SynthDriver(synthDriverHandler.SynthDriver):
  supportedSettings=(
   SynthDriver.VoiceSetting(),
@@ -319,10 +308,7 @@
    availableInSettingsRing=True,
    displayName=_("Language profile"),
   ),
-<<<<<<< HEAD
-=======
   SAMPLE_RATE_SETTING,
->>>>>>> 78b7464f
   VOICE_PARAMETER_SETTING,
   VOICE_PARAMETER_VALUE_SETTING,
   DriverSetting(
@@ -349,15 +335,11 @@
    availableInSettingsRing=True,
    displayName=_("Default phoneme fallback"),
   ),
-<<<<<<< HEAD
- )
-=======
   PHONEME_EQ_LAYER_SETTING,
   PHONEME_EQ_LOW_SETTING,
   PHONEME_EQ_HIGH_SETTING,
   PHONEME_EQ_GAIN_SETTING,
 )
->>>>>>> 78b7464f
  supportedCommands = {
      IndexCommand,
      CharacterModeCommand,
@@ -384,11 +366,8 @@
  _lastVoiceParameterSelection: Optional[str]
  _phonemeCategorySelection: Optional[str]
  _phonemeSelection: Optional[str]
-<<<<<<< HEAD
-=======
  _phonemeEqProfiles: Dict[str, List[_PhonemeEqBand]]
  _phonemeEqLayerSelection: int
->>>>>>> 78b7464f
  PROSODY_ATTRS = {
   PitchCommand: _eloquence.pitch,
   VolumeCommand: _eloquence.vlm,
@@ -424,9 +403,6 @@
  @classmethod
  def check(cls):
   return _eloquence.eciCheck()
-<<<<<<< HEAD
- def __init__(self):
-=======
  def _load_startup_preferences(self):
   try:
    speech_section = config.conf.get("speech")
@@ -448,7 +424,6 @@
    self._persist_sample_rate()
  def __init__(self):
   self._load_startup_preferences()
->>>>>>> 78b7464f
   _eloquence.initialize(self._onIndexReached)
  self.curvoice="enu"
  self.rate=50
@@ -461,14 +436,11 @@
  self._phonemeCategorySelection = None
  self._phonemeSelection = None
  self._ensure_phoneme_selection()
-<<<<<<< HEAD
-=======
  self._phonemeEqProfiles = {}
  self._phonemeEqLayerSelection = _PHONEME_EQ_LAYER_MIN
  self._load_stored_phoneme_eq_profiles()
  self._ensure_phoneme_eq_defaults()
  self._update_phoneme_eq_engine()
->>>>>>> 78b7464f
  self._voiceCatalog = load_default_voice_catalog()
  self._voiceTemplateId = None
  self._lastVoiceTemplateSelection = None
@@ -540,31 +512,31 @@
   outlist.append((_eloquence.synth, ()))
   _eloquence.synth_queue.put(outlist)
   _eloquence.process()
-
- def xspeakText(self,text, should_pause=False):
-  # Presumably dashes are handled as symbols by NVDA symbol processing, so strip extra ones to avoid too many dashes.
-  text = text.replace("-", " ")
-  if _eloquence.params[9] == 65536 or _eloquence.params[9] == 65537: text = resub(english_fixes, text)
-  if _eloquence.params[9] == 131072 or _eloquence.params[9] == 131073: text = resub(spanish_fixes, text)
-  if _eloquence.params[9] in (196609, 196608): text = resub(french_fixes, text)
-  if _eloquence.params[9] in ('deu', 262144): text = resub(german_fixes, text)
-  #this converts to ansi for anticrash. If this breaks with foreign langs, we can remove it.
-  #text = text.encode('mbcs')
-  text = normalizeText(text)
-  if not self._backquoteVoiceTags:
-   text=text.replace('`', ' ')
-  text = "`vv%d %s" % (self.getVParam(_eloquence.vlm), text) #no embedded commands
-  text = pause_re.sub(r'\1 `p1\2\3', text)
-  text = time_re.sub(r'\1:\2 \3', text)
-  if self._ABRDICT:
-   text="`da1 "+text
-  else:
-   text="`da0 "+text
-  if self._phrasePrediction:
-   text="`pp1 "+text
-  else:
-   text="`pp0 "+text
-  #if two strings are sent separately, pause between them. This might fix some of the audio issues we're having.
+
+ def xspeakText(self,text, should_pause=False):
+  # Presumably dashes are handled as symbols by NVDA symbol processing, so strip extra ones to avoid too many dashes.
+  text = text.replace("-", " ")
+  if _eloquence.params[9] == 65536 or _eloquence.params[9] == 65537: text = resub(english_fixes, text)
+  if _eloquence.params[9] == 131072 or _eloquence.params[9] == 131073: text = resub(spanish_fixes, text)
+  if _eloquence.params[9] in (196609, 196608): text = resub(french_fixes, text)
+  if _eloquence.params[9] in ('deu', 262144): text = resub(german_fixes, text)
+  #this converts to ansi for anticrash. If this breaks with foreign langs, we can remove it.
+  #text = text.encode('mbcs')
+  text = normalizeText(text)
+  if not self._backquoteVoiceTags:
+   text=text.replace('`', ' ')
+  text = "`vv%d %s" % (self.getVParam(_eloquence.vlm), text) #no embedded commands
+  text = pause_re.sub(r'\1 `p1\2\3', text)
+  text = time_re.sub(r'\1:\2 \3', text)
+  if self._ABRDICT:
+   text="`da1 "+text
+  else:
+   text="`da0 "+text
+  if self._phrasePrediction:
+   text="`pp1 "+text
+  else:
+   text="`pp0 "+text
+  #if two strings are sent separately, pause between them. This might fix some of the audio issues we're having.
   if should_pause:
    text = text + ' `p1.'
   return text
@@ -623,10 +595,6 @@
     self._phonemeSelection = None
     return
   valid_names = [definition.name for definition in phonemes]
-<<<<<<< HEAD
-  if self._phonemeSelection not in valid_names:
-   self._phonemeSelection = valid_names[0] if valid_names else None
-=======
  if self._phonemeSelection not in valid_names:
   self._phonemeSelection = valid_names[0] if valid_names else None
  self._ensure_phoneme_eq_defaults()
@@ -717,7 +685,6 @@
    synth_section["phonemeEqProfiles"] = serialisable
   else:
    synth_section.pop("phonemeEqProfiles", None)
->>>>>>> 78b7464f
 
  def _current_phoneme_definition(self) -> Optional[PhonemeDefinition]:
   if not self._phonemeSelection:
@@ -784,15 +751,12 @@
   if template.variant:
    self._set_variant(template.variant)
   for name, value in template.parameter_items():
-<<<<<<< HEAD
-=======
    if name == "sampleRate":
     try:
      self._set_sampleRate(int(value))
     except Exception:
      logging.exception("Unable to apply sample rate '%s' for template '%s'", value, template.id)
     continue
->>>>>>> 78b7464f
    binding = _VOICE_PARAM_BINDINGS.get(name)
    if binding is None:
     continue
@@ -1083,12 +1047,8 @@
    _("Disable language hints"),
   )
   for profile in self._languageProfiles:
-<<<<<<< HEAD
-   options[profile.id] = StringParameterInfo(profile.id, profile.display_label())
-=======
    label = self._describe_language_profile_option(profile)
    options[profile.id] = StringParameterInfo(profile.id, label)
->>>>>>> 78b7464f
   return options
 
  def _get_languageProfile(self):
@@ -1114,12 +1074,6 @@
   if value == _LANGUAGE_PROFILE_AUTO:
    self._refresh_language_profile()
    return
-<<<<<<< HEAD
- if self._languageProfiles.get(value):
-  self._activeLanguageProfileId = value
- else:
-  self._activeLanguageProfileId = None
-=======
   if self._languageProfiles.get(value):
    self._activeLanguageProfileId = value
   else:
@@ -1182,7 +1136,6 @@
   if isinstance(available, int) and available:
    pieces.append(f"{available} template options")
   return ", ".join(pieces)
->>>>>>> 78b7464f
 
  def _get_availableVoiceParameters(self):
   options = self._voice_parameter_options()
@@ -1306,19 +1259,12 @@
   options = self._get_availablePhonemeSymbols()
   if value not in options:
    raise ValueError(f"Unknown phoneme symbol '{value}'")
-<<<<<<< HEAD
-  if value == self._phonemeSelection:
-   return
-  self._phonemeSelection = value
-  self._reset_replacement_cursor()
-=======
  if value == self._phonemeSelection:
   return
  self._phonemeSelection = value
  self._reset_replacement_cursor()
  self._phonemeEqLayerSelection = _PHONEME_EQ_LAYER_MIN
  self._ensure_phoneme_eq_defaults()
->>>>>>> 78b7464f
 
  def _get_availablePhonemeReplacements(self):
   if self._phonemeInventory.is_empty:
@@ -1436,8 +1382,6 @@
   self._reset_replacement_cursor()
   self._persist_phoneme_replacements()
 
-<<<<<<< HEAD
-=======
  def _current_sample_rate_limit(self) -> int:
   try:
    active_rate = int(_eloquence.getSampleRate())
@@ -1563,7 +1507,6 @@
   self._persist_phoneme_eq_profiles()
   self._update_phoneme_eq_engine()
 
->>>>>>> 78b7464f
  def _load_stored_phoneme_replacements(self):
   if self._phonemeInventory.is_empty:
    return
@@ -1618,8 +1561,6 @@
   else:
    synth_section.pop("phonemeFallback", None)
 
-<<<<<<< HEAD
-=======
  def _persist_sample_rate(self):
   try:
    speech_section = config.conf.setdefault("speech", {})
@@ -1632,7 +1573,6 @@
   else:
    synth_section["sampleRate"] = int(current)
 
->>>>>>> 78b7464f
  def _format_replacement_label(
   self,
   definition: PhonemeDefinition,
@@ -1663,31 +1603,31 @@
    status_parts.append(_("default"))
   status = f" [{', '.join(status_parts)}]" if status_parts else ""
   return f"{definition.display_label} → {base}{status}"
-
- def pause(self,switch):
-  _eloquence.pause(switch)
-  #  self.dll.eciPause(self.handle,switch)
-
- def terminate(self):
-  _eloquence.terminate()
- _backquoteVoiceTags=False
- _ABRDICT=False
- _phrasePrediction=False
- def _get_backquoteVoiceTags(self):
-  return self._backquoteVoiceTags
-
- def _set_backquoteVoiceTags(self, enable):
-  if enable == self._backquoteVoiceTags:
-   return
-  self._backquoteVoiceTags = enable
- def _get_ABRDICT(self):
-  return self._ABRDICT
- def _set_ABRDICT(self, enable):
-  if enable == self._ABRDICT:
-   return
-  self._ABRDICT = enable 
- def _get_phrasePrediction(self):
-  return self._phrasePrediction
+
+ def pause(self,switch):
+  _eloquence.pause(switch)
+  #  self.dll.eciPause(self.handle,switch)
+
+ def terminate(self):
+  _eloquence.terminate()
+ _backquoteVoiceTags=False
+ _ABRDICT=False
+ _phrasePrediction=False
+ def _get_backquoteVoiceTags(self):
+  return self._backquoteVoiceTags
+
+ def _set_backquoteVoiceTags(self, enable):
+  if enable == self._backquoteVoiceTags:
+   return
+  self._backquoteVoiceTags = enable
+ def _get_ABRDICT(self):
+  return self._ABRDICT
+ def _set_ABRDICT(self, enable):
+  if enable == self._ABRDICT:
+   return
+  self._ABRDICT = enable 
+ def _get_phrasePrediction(self):
+  return self._phrasePrediction
  def _set_phrasePrediction(self, enable):
   if enable == self._phrasePrediction:
    return
@@ -1706,43 +1646,43 @@
 
  def _get_rate(self):
   return self._paramToPercent(self.getVParam(_eloquence.rate),minRate,maxRate)
-
- def _set_rate(self,vl):
-  self._rate = self._percentToParam(vl,minRate,maxRate)
-  self.setVParam(_eloquence.rate,self._percentToParam(vl,minRate,maxRate))
-
- def _get_pitch(self):
-  return self.getVParam(_eloquence.pitch)
-
- def _set_pitch(self,vl):
-  self.setVParam(_eloquence.pitch,vl)
-
- def _get_volume(self):
-  return self.getVParam(_eloquence.vlm)
-
- def _set_volume(self,vl):
-  self.setVParam(_eloquence.vlm,int(vl))
-
- def _set_inflection(self,vl):
-  vl = int(vl)
-  self.setVParam(_eloquence.fluctuation,vl)
-
- def _get_inflection(self):
-  return self.getVParam(_eloquence.fluctuation)
- def _set_hsz(self,vl):
-  vl = int(vl)
-  self.setVParam(_eloquence.hsz,vl)
-
- def _get_hsz(self):
-  return self.getVParam(_eloquence.hsz)
-
- def _set_rgh(self,vl):
-  vl = int(vl)
-  self.setVParam(_eloquence.rgh,vl)
-
- def _get_rgh(self):
-  return self.getVParam(_eloquence.rgh)
-
+
+ def _set_rate(self,vl):
+  self._rate = self._percentToParam(vl,minRate,maxRate)
+  self.setVParam(_eloquence.rate,self._percentToParam(vl,minRate,maxRate))
+
+ def _get_pitch(self):
+  return self.getVParam(_eloquence.pitch)
+
+ def _set_pitch(self,vl):
+  self.setVParam(_eloquence.pitch,vl)
+
+ def _get_volume(self):
+  return self.getVParam(_eloquence.vlm)
+
+ def _set_volume(self,vl):
+  self.setVParam(_eloquence.vlm,int(vl))
+
+ def _set_inflection(self,vl):
+  vl = int(vl)
+  self.setVParam(_eloquence.fluctuation,vl)
+
+ def _get_inflection(self):
+  return self.getVParam(_eloquence.fluctuation)
+ def _set_hsz(self,vl):
+  vl = int(vl)
+  self.setVParam(_eloquence.hsz,vl)
+
+ def _get_hsz(self):
+  return self.getVParam(_eloquence.hsz)
+
+ def _set_rgh(self,vl):
+  vl = int(vl)
+  self.setVParam(_eloquence.rgh,vl)
+
+ def _get_rgh(self):
+  return self.getVParam(_eloquence.rgh)
+
  def _set_bth(self,vl):
   vl = int(vl)
   self.setVParam(_eloquence.bth,vl)
@@ -1756,7 +1696,7 @@
 
  def _get_gender(self):
   return self.getVParam(_eloquence.gender)
-
+
  def _getAvailableVoices(self):
   o = OrderedDict()
   voice_dir = getattr(_eloquence, "voiceDirectory", os.path.join(os.path.dirname(__file__), "eloquence"))
@@ -1774,48 +1714,48 @@
     continue
    o[str(info[0])] = synthDriverHandler.VoiceInfo(str(info[0]), info[1], None)
   return o
-
- def _get_voice(self):
-  return str(_eloquence.params[9])
- def _set_voice(self,vl):
-  _eloquence.set_voice(vl)
-  self.curvoice = vl
- def getVParam(self,pr):
-  return _eloquence.getVParam(pr)
-
- def setVParam(self, pr,vl):
-  _eloquence.setVParam(pr, vl)
-
- def _get_lastIndex(self):
-  #fix?
-  return _eloquence.lastindex
-
- def cancel(self):
-  _eloquence.stop()
-
- def _getAvailableVariants(self):
-  
-  global variants
-  return OrderedDict((str(id), synthDriverHandler.VoiceInfo(str(id), name)) for id, name in variants.items())
-
- def _set_variant(self, v):
-  global variants
-  self._variant = v if int(v) in variants else "1"
-  _eloquence.setVariant(int(v))
-  self.setVParam(_eloquence.rate, self._rate)
-  #  if 'eloquence' in config.conf['speech']:
-  #   config.conf['speech']['eloquence']['pitch'] = self.pitch
-
- def _get_variant(self): return self._variant
- 
- def _onIndexReached(self, index):
-  if index is not None:
-   synthIndexReached.notify(synth=self, index=index)
-  else:
-   synthDoneSpeaking.notify(synth=self)
- 
-
-def resub(dct, s):
- for r in dct.keys():
-  s = r.sub(dct[r], s)
- return s
+
+ def _get_voice(self):
+  return str(_eloquence.params[9])
+ def _set_voice(self,vl):
+  _eloquence.set_voice(vl)
+  self.curvoice = vl
+ def getVParam(self,pr):
+  return _eloquence.getVParam(pr)
+
+ def setVParam(self, pr,vl):
+  _eloquence.setVParam(pr, vl)
+
+ def _get_lastIndex(self):
+  #fix?
+  return _eloquence.lastindex
+
+ def cancel(self):
+  _eloquence.stop()
+
+ def _getAvailableVariants(self):
+  
+  global variants
+  return OrderedDict((str(id), synthDriverHandler.VoiceInfo(str(id), name)) for id, name in variants.items())
+
+ def _set_variant(self, v):
+  global variants
+  self._variant = v if int(v) in variants else "1"
+  _eloquence.setVariant(int(v))
+  self.setVParam(_eloquence.rate, self._rate)
+  #  if 'eloquence' in config.conf['speech']:
+  #   config.conf['speech']['eloquence']['pitch'] = self.pitch
+
+ def _get_variant(self): return self._variant
+ 
+ def _onIndexReached(self, index):
+  if index is not None:
+   synthIndexReached.notify(synth=self, index=index)
+  else:
+   synthDoneSpeaking.notify(synth=self)
+ 
+
+def resub(dct, s):
+ for r in dct.keys():
+  s = r.sub(dct[r], s)
+ return s